--- conflicted
+++ resolved
@@ -26,15 +26,8 @@
 // @ts-ignore
 import { isSocialPlatformEnabled } from 'enterprise';
 import { useCatalogTreeRequest } from 'pc/hooks';
-<<<<<<< HEAD
-import { useInviteRequest } from 'pc/hooks/use_invite_request';
-import { copy2clipBoard } from 'pc/utils';
-import { getEnvVariables } from 'pc/utils/env';
-import { FC, useEffect, useState } from 'react';
-=======
 import { getEnvVariables } from "pc/utils/env";
 import { FC } from 'react';
->>>>>>> 8c53ea3f
 import { shallowEqual, useDispatch, useSelector } from 'react-redux';
 import PulldownIcon from 'static/icon/common/common_icon_pulldown_line.svg';
 import { DisabledShareFile } from '../disabled_share_file/disabled_share_file';
@@ -164,20 +157,7 @@
     handleCloseShare();
   };
 
-<<<<<<< HEAD
-  const getLink = async() => {
-    const token = await generateLinkReq(ROOT_TEAM_ID, nodeId);
-    if (token) {
-      const _link = generateInviteLink(userInfo, token, nodeId);
-      setLink(_link);
-    }
-  };
-
-  const invitable = spaceFeatures?.invitable && !isSocialPlatformEnabled?.(spaceInfo);
-=======
   const invitable = spaceFeatures?.invitable && !isSocialPlatformEnabled(spaceInfo);
->>>>>>> 8c53ea3f
-
 
   /**
    * open share's auth-dropdown
