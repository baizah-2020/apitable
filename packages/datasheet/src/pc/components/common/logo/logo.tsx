/**
 * APITable <https://github.com/apitable/apitable>
 * Copyright (C) 2022 APITable Ltd. <https://apitable.com>
 *
 * This program is free software: you can redistribute it and/or modify
 * it under the terms of the GNU Affero General Public License as published by
 * the Free Software Foundation, either version 3 of the License, or
 * (at your option) any later version.
 *
 * This program is distributed in the hope that it will be useful,
 * but WITHOUT ANY WARRANTY; without even the implied warranty of
 * MERCHANTABILITY or FITNESS FOR A PARTICULAR PURPOSE.  See the
 * GNU Affero General Public License for more details.
 *
 * You should have received a copy of the GNU Affero General Public License
 * along with this program.  If not, see <http://www.gnu.org/licenses/>.
 */

import classnames from 'classnames';
import { ThemeName, useThemeColors } from '@apitable/components';
import { getLanguage, integrateCdnHost } from '@apitable/core';

import { getEnvVariables } from 'pc/utils/env';

import LogoTextZhCN from 'static/icon/common/common_logo_text.svg';
import LogoTextEnUS from 'static/icon/common/common_logo_text_en_us.svg';

import styles from './styles.module.less';

const LogoSize = {
  mini: {
    logoSize: 16,
    logoTextHeight: 16
  },
  small: {
    logoSize: 24,
    logoTextHeight: 24
  },
  large: {
    logoSize: 32,
    logoTextHeight: 32
  }
};

interface ILogoProps {
  className?: string;
  text?: boolean,
  size?: 'mini' | 'small' | 'large',
  theme?: ThemeName;
}

export const LogoText: React.FunctionComponent<React.SVGProps<SVGSVGElement>> = {
  'zh-CN': LogoTextZhCN,
  'en-US': LogoTextEnUS,
}[getLanguage()];

export const Logo: React.FC<ILogoProps> = (props) => {
  const colors = useThemeColors();

  const { size = 'small', text = true, className, theme } = props;
  const isLightTheme = theme === ThemeName.Light;
  const logoSize = LogoSize[size];

  const envVars = getEnvVariables();

  const renderLogo = () => {
    if (envVars.USE_CUSTOM_PUBLIC_FILES) {
      return (
        <img
          alt="logo"
          height={logoSize.logoSize}
          src={integrateCdnHost(getEnvVariables().LOGO!)}
          style={{ display: 'block' }}
          width={logoSize.logoSize}
        />
      );
    }

    return (
      <img
        alt="logo"
        height={logoSize.logoSize}
        src="/logo.svg"
        style={{ display: 'block' }}
        width={logoSize.logoSize}
      />
    );
  };

  const renderLogoText = () => {
    if (!text) return null;

    if (envVars.USE_CUSTOM_PUBLIC_FILES) {
<<<<<<< HEAD
      const lightSrc = integrateCdnHost(getEnvVariables().LOGO_TEXT_LIGHT!) || '/logo_text_light.svg';
      const darkSrc = integrateCdnHost(getEnvVariables().LOGO_TEXT_DARK!) || '/logo_text_dark.svg';
      return (
        <img
          alt="logoText"
          className={styles.logoText}
          height={logoSize.logoTextHeight}
          src={isLightTheme ? lightSrc: darkSrc}
=======
      return LogoText && (
        <LogoText
          fill={isLightTheme ? colors.staticWhite0 : colors.primaryColor}
          width={undefined}
          height={logoSize.logoTextHeight}
>>>>>>> cb10d6f5
        />
      );
    }

    return (
      <img
        alt="logoText"
        className={styles.logoText}
        height={logoSize.logoTextHeight}
        src={isLightTheme ? '/logo_text_light.svg' : '/logo_text_dark.svg'}
      />
    );

    return (
      <img
        alt="logoText"
        className={styles.logoText}
        height={logoSize.logoTextHeight}
        src={isLightTheme ? '/logo_text_light.svg' : '/logo_text_dark.svg'}
      />
    );
  };

  return (
    <span className={classnames(styles.logo, className)}>
      <span style={{ width: logoSize.logoSize, height: logoSize.logoSize }}>
        {renderLogo()}
      </span>
      {renderLogoText()}
    </span>
  );
};<|MERGE_RESOLUTION|>--- conflicted
+++ resolved
@@ -89,9 +89,8 @@
 
   const renderLogoText = () => {
     if (!text) return null;
-
+    
     if (envVars.USE_CUSTOM_PUBLIC_FILES) {
-<<<<<<< HEAD
       const lightSrc = integrateCdnHost(getEnvVariables().LOGO_TEXT_LIGHT!) || '/logo_text_light.svg';
       const darkSrc = integrateCdnHost(getEnvVariables().LOGO_TEXT_DARK!) || '/logo_text_dark.svg';
       return (
@@ -100,32 +99,15 @@
           className={styles.logoText}
           height={logoSize.logoTextHeight}
           src={isLightTheme ? lightSrc: darkSrc}
-=======
-      return LogoText && (
-        <LogoText
-          fill={isLightTheme ? colors.staticWhite0 : colors.primaryColor}
-          width={undefined}
-          height={logoSize.logoTextHeight}
->>>>>>> cb10d6f5
         />
       );
     }
 
-    return (
-      <img
-        alt="logoText"
-        className={styles.logoText}
+    return LogoText && (
+      <LogoText
+        fill={isLightTheme ? colors.staticWhite0 : colors.primaryColor}
+        width={undefined}
         height={logoSize.logoTextHeight}
-        src={isLightTheme ? '/logo_text_light.svg' : '/logo_text_dark.svg'}
-      />
-    );
-
-    return (
-      <img
-        alt="logoText"
-        className={styles.logoText}
-        height={logoSize.logoTextHeight}
-        src={isLightTheme ? '/logo_text_light.svg' : '/logo_text_dark.svg'}
       />
     );
   };
