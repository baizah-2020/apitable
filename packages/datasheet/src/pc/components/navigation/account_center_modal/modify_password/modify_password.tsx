/**
 * APITable <https://github.com/apitable/apitable>
 * Copyright (C) 2022 APITable Ltd. <https://apitable.com>
 *
 * This program is free software: you can redistribute it and/or modify
 * it under the terms of the GNU Affero General Public License as published by
 * the Free Software Foundation, either version 3 of the License, or
 * (at your option) any later version.
 *
 * This program is distributed in the hope that it will be useful,
 * but WITHOUT ANY WARRANTY; without even the implied warranty of
 * MERCHANTABILITY or FITNESS FOR A PARTICULAR PURPOSE.  See the
 * GNU Affero General Public License for more details.
 *
 * You should have received a copy of the GNU Affero General Public License
 * along with this program.  If not, see <http://www.gnu.org/licenses/>.
 */

import { FC } from 'react';
import * as React from 'react';
import { useSelector, useDispatch } from 'react-redux';
import { Form } from 'antd';
import { useRequest } from 'pc/hooks';
import { useSetState } from 'pc/hooks';
import classNames from 'classnames';
import { t, Strings, IReduxState, StoreActions, ConfigConstant, StatusCode, Api } from '@apitable/core';
import { TextInput, Button } from '@apitable/components';
import { Message, PasswordInput, IdentifyingCodeInput, WithTipWrapper } from 'pc/components/common';
import styles from './style.module.less';
import { useUserRequest } from 'pc/hooks';
import { getVerifyData, VerifyTypes, IChangePasswordConfig } from '../utils';
import { getEnvVariables } from 'pc/utils/env';

export interface IModifyPasswordProps {
  setActiveItem: React.Dispatch<React.SetStateAction<number>>;
}

const defaultData = {
  identifyingCode: '',
  password: '',
  confirmPassword: ''
};

export const ModifyPassword: FC<React.PropsWithChildren<IModifyPasswordProps>> = props => {
  const { setActiveItem } = props;
  const [data, setData] = useSetState<{
    identifyingCode: string;
    password: string;
    confirmPassword: string;
  }>(defaultData);

  const [errMsg, setErrMsg] = useSetState<{
    accountErrMsg: string;
    identifyingCodeErrMsg: string;
    passwordErrMsg: string;
  }>({
    accountErrMsg: '',
    identifyingCodeErrMsg: '',
    passwordErrMsg: ''
  });

  const dispatch = useDispatch();
  const user = useSelector((state: IReduxState) => state.user.info)!;
  const { modifyPasswordReq } = useUserRequest();
  const { run: modifyPassword, loading } = useRequest(modifyPasswordReq, { manual: true });
  const env = getEnvVariables();
  
  const handlePasswordChange = (e: React.ChangeEvent<HTMLInputElement>, property: 'password' | 'confirmPassword') => {
    const value = e.target.value.trim();
    if (errMsg.passwordErrMsg) {
      setErrMsg({ passwordErrMsg: '' });
    }
    if (
      (data.password && property === 'confirmPassword' && data.password !== value)
      || (data.confirmPassword && property === 'password' && data.confirmPassword != value)
    ) {
      setErrMsg({ passwordErrMsg: t(Strings.password_not_identical_err) });
    }

    setData({ [property]: value });
  };

  const handleSubmit = async() => {
    if (!data.identifyingCode.length) {
      setErrMsg({ identifyingCodeErrMsg: t(Strings.message_verification_code_empty) });
      return;
    }

    const type = user.mobile ? ConfigConstant.CodeTypes.SMS_CODE :
      ConfigConstant.CodeTypes.EMAIL_CODE;
    const result = await modifyPassword(data.password, data.identifyingCode, type);

    if (!result) {
      return;
    }

    const { success, code, message } = result;

    if (success) {
      (Strings.message_set_password_succeed || Strings.change_password_success) && Message.success(
        { content: user!.needPwd ? t(Strings.message_set_password_succeed) : t(Strings.change_password_success) }
      );
      setData(defaultData);
      dispatch(StoreActions.updateUserInfo({ needPwd: false }));
      setActiveItem(0);
      return;
    }

    switch (code) {
      case StatusCode.PASSWORD_ERR: {
        setErrMsg({ passwordErrMsg: message });
        break;
      }
      default:
        setErrMsg({ identifyingCodeErrMsg: message });
    }
  };

  const handleIdentifyingCodeChange = React.useCallback((
    e: React.ChangeEvent<HTMLInputElement>
  ) => {
    if (errMsg.identifyingCodeErrMsg) {
      setErrMsg({ identifyingCodeErrMsg: '' });
    }

    const value = e.target.value.trim();
    setData({ identifyingCode: value });
  }, [setErrMsg, errMsg.identifyingCodeErrMsg, setData]);

  const CodeContent = React.useMemo(() => {
    if (!user || !(user?.email || user?.mobile)) return null;

    const { codeMode, label, accountText, smsType, emailType, areaCode, verifyAccount, prefixIcon } =
      getVerifyData({ key: VerifyTypes.CHANGE_PASSWORD }) as IChangePasswordConfig;
    return (
      <>
        <div className={styles.item}>
          <div className={styles.label}>
            {label}:
          </div>
          <TextInput
            prefix={prefixIcon}
            value={accountText}
            disabled
            block
          />
        </div>
        <div className={styles.item}>
          <div className={styles.label}>
            {t(Strings.verification_code)}:
          </div>
          <div className={styles.content}>
            <WithTipWrapper tip={errMsg.identifyingCodeErrMsg} captchaVisible>
              <IdentifyingCodeInput
                data={{ areaCode, account: verifyAccount }}
                smsType={smsType}
                emailType={emailType}
                mode={codeMode}
                onChange={handleIdentifyingCodeChange}
                setErrMsg={setErrMsg}
                error={Boolean(errMsg.identifyingCodeErrMsg)}
                disabled={Boolean(
                  errMsg.accountErrMsg ||
                  errMsg.identifyingCodeErrMsg
                )}
              />
            </WithTipWrapper>
          </div>
        </div>
      </>
    );
  }, [user, setErrMsg, errMsg.identifyingCodeErrMsg, errMsg.accountErrMsg, handleIdentifyingCodeChange]);

  const btnDisabled = !(data.identifyingCode && data.password && data.confirmPassword &&
    !errMsg.accountErrMsg && !errMsg.identifyingCodeErrMsg && !errMsg.passwordErrMsg);

  const handRest = () => {
    //@ts-ignore
    Api?.apitableChangePasswordEmail().then(res => {
      const { success, message } = res.data;
      if (success) return;
      Message.error({ content: message });
      return null;
    });
  };
<<<<<<< HEAD
  
=======

>>>>>>> 15856531
  return (
    <div className={styles.modifyPasswordWrapper}>
      <div className={styles.title}>{user!.needPwd ? t(Strings.set_password) : t(Strings.change_password)}</div>
      { env.IS_APITABLE ? 
        <div>
          <Button color='primary' size='middle' onClick={handRest} >Reset password via email</Button>
        </div> 
        :
        <div className={styles.form}>
          <Form
            className={'modifyPassword'}
            autoComplete='off'
          >
            {CodeContent}
            <div className={classNames([styles.item, styles.newPassword])}>
              <div className={styles.label}>
                {t(Strings.input_new_password)}:
              </div>
              <div className={styles.content}>
                <WithTipWrapper tip={errMsg.passwordErrMsg}>
                  <PasswordInput
                    value={data.password}
                    onChange={e => { handlePasswordChange(e, 'password'); }}
                    placeholder={t(Strings.password_rules)}
                    autoComplete='new-password'
                    error={Boolean(errMsg.passwordErrMsg)}
                    block
                  />
                </WithTipWrapper>
              </div>
            </div>
            <div className={styles.item}>
              <div className={styles.label}>
                {t(Strings.input_confirmation_password)}:
              </div>
              <div className={styles.content}>
                <WithTipWrapper tip={errMsg.passwordErrMsg}>
                  <PasswordInput
                    value={data.confirmPassword}
                    onChange={e => { handlePasswordChange(e, 'confirmPassword'); }}
                    placeholder={t(Strings.placeholder_input_new_password_again)}
                    autoComplete='new-password'
                    error={Boolean(errMsg.passwordErrMsg)}
                    block
                  />
                </WithTipWrapper>
              </div>
            </div>
            <Button
              color='primary'
              className={styles.saveBtn}
              htmlType='submit'
              size='large'
              disabled={btnDisabled}
              loading={loading}
              onClick={handleSubmit}
              block
            >
              {t(Strings.save)}
            </Button>
          </Form>
        </div>
      }
    </div>
  );
};<|MERGE_RESOLUTION|>--- conflicted
+++ resolved
@@ -183,11 +183,6 @@
       return null;
     });
   };
-<<<<<<< HEAD
-  
-=======
-
->>>>>>> 15856531
   return (
     <div className={styles.modifyPasswordWrapper}>
       <div className={styles.title}>{user!.needPwd ? t(Strings.set_password) : t(Strings.change_password)}</div>
