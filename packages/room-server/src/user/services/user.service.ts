/**
 * APITable <https://github.com/apitable/apitable>
 * Copyright (C) 2022 APITable Ltd. <https://apitable.com>
 *
 * This program is free software: you can redistribute it and/or modify
 * it under the terms of the GNU Affero General Public License as published by
 * the Free Software Foundation, either version 3 of the License, or
 * (at your option) any later version.
 *
 * This program is distributed in the hope that it will be useful,
 * but WITHOUT ANY WARRANTY; without even the implied warranty of
 * MERCHANTABILITY or FITNESS FOR A PARTICULAR PURPOSE.  See the
 * GNU Affero General Public License for more details.
 *
 * You should have received a copy of the GNU Affero General Public License
 * along with this program.  If not, see <http://www.gnu.org/licenses/>.
 */

import { Injectable } from '@nestjs/common';
import { EnvConfigKey } from 'shared/common';
import { IAuthHeader, INamedUser, IOssConfig, IUserBaseInfo } from 'shared/interfaces';
import { EnvConfigService } from 'shared/services/config/env.config.service';
import { RestService } from 'shared/services/rest/rest.service';
<<<<<<< HEAD
import { UnitInfo } from '../../database/interfaces';
=======
import { getConnection } from 'typeorm';
import { UnitInfo } from 'database/interfaces';
>>>>>>> 4ddfa665
import { UserRepository } from '../repositories/user.repository';

@Injectable()
export class UserService {
  constructor(
    private readonly envConfigService: EnvConfigService,
    private readonly restService: RestService,
    private readonly userRepo: UserRepository,
  ) {}

  /**
   * Get user info by UUIDs
   */
  async getUserInfo(spaceId: string, uuids: string[]): Promise<UnitInfo[]> {
<<<<<<< HEAD
    if (uuids.length === 0) {
      return await Promise.resolve([]);
    }
    const users: any[] = await this.userRepo.selectUserInfoBySpaceIdAndUuids(spaceId, uuids);
=======
    const queryRunner = getConnection().createQueryRunner();
    const tableNamePrefix = this.userRepo.manager.connection.options.entityPrefix;
    const users: any[] = await queryRunner.query(
      `
          SELECT vu.uuid userId, vu.uuid uuid, vu.color avatarColor, vu.nick_name nickName, vui.id unitId, 
                 vui.is_deleted isDeleted, vui.unit_type type,
          IFNULL(vum.member_name,vu.nick_name) name, vu.avatar avatar, vum.is_active isActive,
          IFNULL(vu.is_social_name_modified, 2) > 0  AS isNickNameModified,
          IFNULL(vum.is_social_name_modified, 2) > 0 AS isMemberNameModified
          FROM ${tableNamePrefix}user vu
          LEFT JOIN ${tableNamePrefix}unit_member vum ON vum.user_id = vu.id AND vum.space_id = ?
          LEFT JOIN ${tableNamePrefix}unit vui ON vui.unit_ref_id = vum.id
          WHERE uuid IN (?)
        `,
      [spaceId, uuids],
    );
    await queryRunner.release();
>>>>>>> 4ddfa665
    const oss = this.envConfigService.getRoomConfig(EnvConfigKey.OSS) as IOssConfig;
    return users.reduce<UnitInfo[]>((pre, cur) => {
      if (cur.avatar && !cur.avatar.startsWith('http')) {
        cur.avatar = oss.host + '/' + cur.avatar;
      }
      cur.isMemberNameModified = Number(cur.isMemberNameModified) === 1;
      cur.isNickNameModified = Number(cur.isNickNameModified) === 1;
      pre.push(cur);
      return pre;
    }, []);
  }

  /**
   * @author Zoe Zheng
   * @date 2020/7/24 3:18 PM
   */
  async getUserBaseInfoMapByUserIds(userIds: number[]): Promise<Map<string, INamedUser>> {
    const users = await this.userRepo.selectUserBaseInfoByIds(userIds);
    const userMap = new Map<string, INamedUser>();
    if (users) {
      users.forEach(user => {
        userMap.set(user.id, {
          id: Number(user.id),
          uuid: user.uuid || '',
          avatar: user.avatar || '',
          nikeName: user.nikeName || '',
          isSocialNameModified: user.isSocialNameModified!,
        });
      });
    }
    return userMap;
  }

  async session(cookie: string): Promise<boolean> {
    return await this.restService.hasLogin(cookie);
  }

  async getUserInfoBySpaceId(headers: IAuthHeader, spaceId: string) {
    return await this.restService.getUserInfoBySpaceId(headers, spaceId);
  }

  async getUserIdBySpaceId(headers: IAuthHeader, spaceId: string): Promise<string | undefined> {
    try {
      const userInfo = await this.getUserInfoBySpaceId(headers, spaceId);
      return userInfo.userId;
    } catch (e) {
      return undefined;
    }
  }

  /**
   * Get self info
   */
  async getMe(headers: IAuthHeader): Promise<IUserBaseInfo> {
    return await this.restService.fetchMe(headers);
  }

  /**
   * Unlogged-in user view on share page
   *
   * @param {string} cookie
   * @returns
   */
  async getMeNullable(cookie: string) {
    const hasLogin = await this.restService.hasLogin(cookie);
    if (hasLogin) {
      return await this.getMe({ cookie });
    }
    return {} as IUserBaseInfo;
  }
}<|MERGE_RESOLUTION|>--- conflicted
+++ resolved
@@ -21,12 +21,7 @@
 import { IAuthHeader, INamedUser, IOssConfig, IUserBaseInfo } from 'shared/interfaces';
 import { EnvConfigService } from 'shared/services/config/env.config.service';
 import { RestService } from 'shared/services/rest/rest.service';
-<<<<<<< HEAD
 import { UnitInfo } from '../../database/interfaces';
-=======
-import { getConnection } from 'typeorm';
-import { UnitInfo } from 'database/interfaces';
->>>>>>> 4ddfa665
 import { UserRepository } from '../repositories/user.repository';
 
 @Injectable()
@@ -41,30 +36,10 @@
    * Get user info by UUIDs
    */
   async getUserInfo(spaceId: string, uuids: string[]): Promise<UnitInfo[]> {
-<<<<<<< HEAD
     if (uuids.length === 0) {
       return await Promise.resolve([]);
     }
     const users: any[] = await this.userRepo.selectUserInfoBySpaceIdAndUuids(spaceId, uuids);
-=======
-    const queryRunner = getConnection().createQueryRunner();
-    const tableNamePrefix = this.userRepo.manager.connection.options.entityPrefix;
-    const users: any[] = await queryRunner.query(
-      `
-          SELECT vu.uuid userId, vu.uuid uuid, vu.color avatarColor, vu.nick_name nickName, vui.id unitId, 
-                 vui.is_deleted isDeleted, vui.unit_type type,
-          IFNULL(vum.member_name,vu.nick_name) name, vu.avatar avatar, vum.is_active isActive,
-          IFNULL(vu.is_social_name_modified, 2) > 0  AS isNickNameModified,
-          IFNULL(vum.is_social_name_modified, 2) > 0 AS isMemberNameModified
-          FROM ${tableNamePrefix}user vu
-          LEFT JOIN ${tableNamePrefix}unit_member vum ON vum.user_id = vu.id AND vum.space_id = ?
-          LEFT JOIN ${tableNamePrefix}unit vui ON vui.unit_ref_id = vum.id
-          WHERE uuid IN (?)
-        `,
-      [spaceId, uuids],
-    );
-    await queryRunner.release();
->>>>>>> 4ddfa665
     const oss = this.envConfigService.getRoomConfig(EnvConfigKey.OSS) as IOssConfig;
     return users.reduce<UnitInfo[]>((pre, cur) => {
       if (cur.avatar && !cur.avatar.startsWith('http')) {
