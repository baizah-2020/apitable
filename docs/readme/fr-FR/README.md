--- conflicted
+++ resolved
@@ -252,11 +252,7 @@
 curl https://apitable.github.io/install.sh | bash
 ```
 
-<<<<<<< HEAD
-Puis ouvrez [https://localhost:80](https://localhost:80) dans votre navigateur pour le visiter.
-=======
 Ouvrez ensuite http://localhost:80 dans votre navigateur pour le visiter.
->>>>>>> af10ae0c
 
 Nous fournissons également une image tout-en-un basée sur [pm2](https://pm2.keymetrics.io/) à des fins de démonstration ou de test (non recommandé pour les entreprises ou les utilisations de production):
 
