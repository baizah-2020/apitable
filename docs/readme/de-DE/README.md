<p align="center">
    <a href="https://apitable.com" target="_blank">
        <img src="docs/static/cover.png" alt="APITable Cover-Bild" />
    </a>
</p>

<p align="center">
    <!-- Gitpod -->
    <a target="_blank" href="https://gitpod.io/#https://github.com/apitable/apitable">
        <img src="https://img.shields.io/badge/gitpod-devenv-orange" alt="APITable Gitpod Entwicklungsumgebung" />
    </a>
    <!-- NodeJS -->
    <img src="https://img.shields.io/badge/TypeScript-007ACC?logo=typescript&logoColor=white" alt="TypeScript Sprache, NestJS Framework" />
    <!-- Java -->
    <img src="https://img.shields.io/badge/Java-ED8B00?logo=spring&logoColor=white" alt="Java-Sprache, Spring Framework" />
    <!-- hub.docker.com-->
    <a target="_blank" href="#installation">
        <img src="https://img.shields.io/docker/pulls/apitable/init-db" />
    </a>
    <!-- Github Release Latest -->
    <a target="_blank" href="https://github.com/apitable/apitable/releases/latest">
        <img src="https://img.shields.io/github/v/release/apitable/apitable" />
    </a>
    <!-- Render -->
    <a target="_blank" href="https://render.com/deploy?repo=https://github.com/apitable/apitable">
        <img src="https://img.shields.io/badge/render-deploy-5364e9" />
    </a>
    <br />
    <!-- LICENSE -->
    <a target="_blank" href="https://github.com/apitable/apitable/blob/main/LICENSE">
        <img src="https://img.shields.io/badge/LICENSE-AGPL--3.0-ff69b4" alt="APITable License Badge AGPL" />
    </a>
    <!-- Discord -->
    <a target="_blank" href="https://discord.gg/TwNb9nfdBU">
        <img src="https://img.shields.io/discord/1016320471010115666?label=discord&logo=discord&style=social" />
    </a>
    <!-- Twitter -->
    <a target="_blank" href="https://twitter.com/apitable_com">
        <img src="https://img.shields.io/twitter/follow/apitable_com?label=Twitter&style=social" />
    </a>
    <!-- Github Action Build-->
    <a target="_blank" href="https://github.com/apitable/apitable/actions/workflows/build.yaml">
        <img src="https://github.com/apitable/apitable/actions/workflows/build.yaml/badge.svg" />
    </a>
    <!-- Better Uptime-->
    <a target="_blank" href="https://apitable.betteruptime.com/">
        <img src="https://betteruptime.com/status-badges/v1/monitor/a1a9.svg" />
    </a>
</p>

<p align="center">
  <a href="../../../README.md">English</a>
  | 
  <a href="../fr-FR/README.md">Français</a>
  | 
  <a href="../es-ES/README.md">Español</a>
  | 
  Deutsch
  | 
  <a href="../zh-CN/README.md">简体中文</a>
  | 
  <a href="../zh-HK/README.md">繁體中文</a>
  | 
  <a href="../ja-JP/README.md">日本語</a>
</p>

## ✨ Schnellstart

Wenn Sie APITable[^info] nur ausprobieren möchten, verwenden Sie unsere Cloud-basierte Version unter [apitable.com](https://apitable.com).

Wenn Sie dieses APITable Open-Source-Projekt ausprobieren möchten, klicken Sie hier für [⚡️Gitpod Online Demo](https://gitpod.io/#https://github.com/apitable/apitable).

Wenn Sie APITable in Ihrer lokalen oder Cloud-Rechenumgebung installieren möchten, lesen Sie [💾 Installation](#installation)

Wenn Sie Ihre lokale Entwicklungsumgebung einrichten möchten, lesen Sie unseren [🧑‍💻 Developer Guide](./docs/contribute/developer-guide.md)

Trete [Discord](https://discord.gg/TwNb9nfdBU) oder [Twitter](https://twitter.com/apitable_com) bei, um in Kontakt zu bleiben.
## 🔥 Funktionen

<table>
  
  <tr>
    <th>
      <a href="#">Echtzeit-Zusammenarbeit</a>
    </th>
    <th>
      <a href="#">Automatisches Formular</a>
    </th>

  </tr>

   <tr>
    <td width="50%">
      <a href="#">
        <img src="docs/static/feature-realtime.gif" />
      </a>
    </td>
    <td width="50%">
        <a href="#">
            <img src="docs/static/feature-form.gif" />
        </a>
    </td>
  </tr>

  <tr>
    <th>
      <a href="#">API-First-Panel</a>
    </th>
    <th>
      <a href="#">Unbegrenzte Kreuz-Tabellen-Links</a>
    </th>
</tr>

 <tr>
    <td width="50%">
        <a href="#">
            <img src="docs/static/feature-api-first-panel.gif" />
        </a>
    </td>
    <td width="50%">
      <a href="#">
        <img src="docs/static/feature-unlimited-cross-table-links.gif" />
      </a>
    </td>
 </tr>

 <tr>
    <th>
      <a href="#">Mächtige Zeilen/Spaltenberechtigungen</a>
    </th>
    <th>
      <a href="#">Einbetten</a>
    </th>
  </tr>

 <tr>
    <td width="50%">
        <a href="#">
            <img src="docs/static/feature-permissions.gif" />
        </a>
    </td>
    <td width="50%">
        <a href="#">
            <img src="docs/static/feature-embed.gif" />
        </a>
    </td>
  </tr>

</table>

APITable bietet eine Reihe von erstaunlichen Funktionen, von der persönlichen bis zum Unternehmen.

- Fortschrittlicher Technologie-Stack und Open-Source
  - `Echtzeit-Zusammenarbeit` ermöglicht es mehreren Benutzern, in Echtzeit oder gleichzeitig mit dem `Operational Transformation (OT)` Algorithmus zu bearbeiten.
  - Äußerst glatte, benutzerfreundliche, superschnelle Datenbank-Tabellenkalkulationsschnittstelle in `<canvas> Rendering Engine`.
  - Datenbank native Architektur: Changeset / Operation / Aktion / Schnappschuss und so weiter.
  - **100k+** Datenzeilen mit Echtzeit-Kollaboration.
  - Vollständiger API-Zugriff, von `Daten` bis `Metadaten`.
  - Ein-Richtung / Bi-Richtung Tabellenlink und `Infinite Cross Links`
  - Community-freundliche Programmiersprachen und -Framework, TypeScript ([NextJS](https://nextjs.org/) + [NestJS](https://nestjs.com/)) und Java ([Spring Boot](https://spring.io/projects/spring-boot)).
- Schöne und reiche Datenbank-Tabellenkalkulation
  - `CRUD`: Erstellen, lesen, aktualisieren, die Tabellen, Spalten und Zeilen löschen
  - `Feldoperationen`: Sortieren, filtern, gruppieren, verstecken/unverstecken, Höheneinstellung einstellen.
  - `Leerzeichen basierend`: Verwenden Sie getrennte Arbeitsbereiche anstelle von App/Base-basierter Struktur, um unbegrenzte Tabellen miteinander zu verknüpfen.
  - `Dunkler Modus` und Theme-Anpassung verfügbar.
  - `7 Ansichtsarten`: Rasteransicht (Datenblatt) / Gallerieansicht / Mindmap-Ansicht / Kanban-Ansicht / Gantt-Ansicht voll / Kalenderansicht
  - Ein-Klick-API-Panel
- Batterien enthalten
  - Integrierte 10+ offizielle Vorlagen.
  - Roboterautomatisierung und -anpassung verfügbar.
  - BI-Dashboard
  - Ein-Klick-automatisch generiertes Formular
  - Teilbare und einbettbare Seite.
  - Mehrsprachige Unterstützung.
  - Integration mit n8n.io / Zapier / Appsmith... und mehr.
- Exzellente Erweiterbarkeit
  - Erweiterbares `Widget-System` mit über 20 offiziellen Open-Source-Widgets.
  - Anpassbares Diagramm & Diagramm & Dashboard
  - Anpassbare Datentypen
  - Anpassbare Formeln
  - Anpassbare Roboteraktionen für Automatisierung.
- Enterprise-Grade-Berechtigungen
  - `Spiegeln`, verwandeln Sie einen View in einen Spiegel, um Zeilenrechte zu implementieren.
  - `Spaltenberechtigung` durch eine sehr einfache Operation aktivieren.
  - Ordner / Unterordner / Dateiberechtigung.
  - Baumstrukturordner und anpassbare Knoten (Datei);
  - Team Management & Organisation Struktur.
- Enterprise-Funktionen:
  - SAML
  - Einmal-Sign-On (SSO)
  - Audit
  - Datenbank Auto-Sicherung
  - Datenexporteur
  - Wasserzeichen
- ....

Mit erweiterbaren Widgets und Plugins können Sie weitere Funktionen hinzufügen.

## 💥 Fälle verwenden

Warum müssen Sie APITable für Ihre nächste Software kennen?

- Als Super-Management-Software
  - Flexibles Projektmanagement & Aufgaben / Problemmanagement.
  - Marketing Lead Management.
  - Die meisten flexiblen und verbindbaren CRM.
  - Flexible Business Intelligence (BI).
  - Personen-freundliche Formulare und Umfragen
  - Flexible ERP.
  - Low-Code und No-Code-Plattform.
  - ...und mehr, APITable stellt 1000 Software in Ihre Tasche.
- Als visuelle Datenbank-Infrastruktur
  - **Einbetten** APITable in Ihre eigene Software UIs.
  - Visuelle Datenbank mit REST-API.
  - Admin-Dashboard.
  - Zentrale Konfigurationsverwaltung.
  - All-in-One-Unternehmensdatenbank, die **alle** Ihre Software miteinander verbindet.
  - ...und mehr, APITable verbindet alles.
- Auch ist es Open Source und erweiterbar

## 💞 API-orientiert

#### API UI Panel

Wenn Sie auf die `API` Taste in der rechten Ecke klicken, wird das API Panel angezeigt

#### SQL-ähnliche Abfrage

APITable stellt eine Datasheet Query Language (DQL) zur Verfügung, um die Inhalte Ihrer Datenbanktabellenkalkulation abzufragen.

## 💝 Einbett-freundlich

#### Teilen und einbinden

Teilen Sie Ihre Tabelle oder Ihren Ordner. Einbetten durch Kopieren und Einfügen von HTML-Skripten.

#### unternehmensfertige Einbettung

[APITable.com](https://apitable.com) bietet weitere unternehmensfertige Einbettungsfunktionen für Wertpapiere.

## Installation

Bevor Sie beginnen:
* Ein Host mit installiertem Docker und docker-compose v2.
* 4 CPUs/8GB RAM oder mehr werden empfohlen.
* Eine Bash-Shell mit grundlegenden Dienstprogrammen wie curl installiert.
* Native arm64 (apple silicon) Container-Images sind noch nicht fertig und können zu schlechter Leistung führen.

Um apitable mit docker compose zu installieren, öffnen Sie Ihr Terminal und führen Sie dies aus:

```
curl https://apitable.github.io/install.sh | bash
```

<<<<<<< HEAD
Öffne dann [https://localhost:80](https://localhost:80) in deinem Browser, um ihn zu besuchen.
=======
Öffnen Sie dann [http://localhost:80](http://localhost:80) in Ihrem Browser, um sie zu besuchen.
>>>>>>> af10ae0c

Wir bieten auch ein All-In-One-Bild basierend auf [pm2](https://pm2.keymetrics.io/) für Demo oder Testzwecke (nicht empfohlen für Unternehmen oder Produktionsnutzung):

```bash
sudo docker run -d -v ${PWD}/.data:/apitable -p 80:80 --name apitable apitable/all-in-one:latest
```

Abhängig von Ihrer Umgebung müssen Sie eventuell mehrere Minuten warten, bis alle Dienste gestartet werden. Dieses Bild ist nur amd64 (x86_64) und auf arm64 oder Apfelsilicons kann es zu schlechten Leistungen kommen.

Wenn Sie Ihre lokale Entwicklungsumgebung einrichten möchten, lesen Sie unseren [🧑Entwicklerhandbuch](./docs/contribute/developer-guide.md)

## 💻 Mitwirken

Herzlich willkommen und vielen Dank für Ihr Interesse an APITable!

Es gibt viele Möglichkeiten, einen Beitrag zu leisten, abgesehen vom Schreiben von Code.

Sie können wie folgt beitragen:
- An unserem [Crowdin Translation Project](https://crowdin.com/project/apitablecode/invite?h=f48bc26f9eb188dcd92d5eb4a66f2c1f1555185) teilnehmen und Übersetzungen ändern
- https://github.com/apitable/apitable/issues/new/choose
- Unserem [Twitter](https://twitter.com/apitable_com) folgen
- [Dokumentation](./docs) erstellen
- [Code beisteuern](./docs/contribute/developer-guide.md)


So wie folgendermaßen:
- Treten Sie [Crowdin-Übersetzungsprojekt](https://crowdin.com/project/apitablecode/invite?h=f48bc26f9eb188dcd92d5eb4a66f2c1f1555185)
- [Tickets](https://github.com/apitable/apitable/issues/new/choose) erstellen
- Unserem [Twitter](https://twitter.com/apitable_com) folgen
- [Dokumentation](./docs) erstellen
- [Code beisteuern](./docs/contribute/developer-guide.md)


Lesen Sie die Richtlinien für die Mitarbeit an diesem Repository, um zu erfahren, wie Sie beitragen können.

Hier ist eine kurze Anleitung, die Ihnen hilft, zu APITable beizutragen.


### Entwicklungsumgebung

Um zu erfahren, wie Sie Ihre lokale Umgebung einrichten, besuchen Sie unsere [Entwicklerhandbuch](./docs/contribute/developer-guide.md).

### Git Workflow einfach

Hier ist ein allgemeiner APITable Git Workflow:

1. Erstellen Sie ein Problem und beschreiben Sie die gewünschten Funktionen -> [APITable Issues](https://github.com/apitable/apitable/issues)
2. Dieses Projekt forken -> [APITable Projekt Fork](https://github.com/apitable/apitable/fork)
3. Erstelle deinen Feature-Branch (`git checkout -b my-new-feature`)
4. Commit your changes (`git commit -am 'Add some features'`)
5. Veröffentlichen des Zweiges (`git Push-Ursprung my-new-Feature`)
6. Neuen Pull-Request erstellen -> [Pull-Request über Gabeln erstellen](https://github.com/apitable/apitable/compare)

### Arbeitskonventionen

APITable use these common convention:

- Was ist unser Git-Branching-Modell? [Gitflow](https://nvie.com/posts/a-successful-git-branching-model/)
- Wie kann ich an Ihren Fork-Projekten arbeiten? [Github Flow](https://docs.github.com/en/get-started/quickstart/github-flow)
- Wie kann ich eine gute Commit-Nachricht schreiben? [Herkömmliche Commits](https://www.conventionalcommits.org/)
- Was ist unser Changelog-Format? [Changelog beibehalten](https://keepachangelog.com/en/1.0.0/)
- Wie kann ich versionieren und taggingen? [Semantische Versionierung](https://semver.org/)
- Was ist die Java Coding Guideline? [Java Coding Guideline](https://github.com/alibaba/Alibaba-Java-Coding-Guidelines) | [Intellij IDEA Plugin](https://plugins.jetbrains.com/plugin/10046-alibaba-java-coding-guidelines)
- Was ist die TypeScript Coding Guideline? -> [TypeScript Style Guide](https://google.github.io/styleguide/tsguide.html) | [ESLint](https://www.npmjs.com/package/@typescript-eslint/eslint-plugin)
- Was ist die Rust Coding Guideline? -> [Rust API Guidelines](https://rust-lang.github.io/api-guidelines/about.html)
- Was ist die Architekturübersicht? -> [APITable verstehen - Architekturübersicht](./docs/contribute/architecute-overview.md)

### Dokumentationen

- [Hilfe-Center](https://help.apitable.com/)
- [👩‍💻 Entwicklerzentrum](https://developers.apitable.com/)
  - [REST API Docs](https://developers.apitable.com/api/introduction/)
  - [Widget SDK](https://developers.apitable.com/widget/introduction/)
  - Skripting (Kommt bald...)

## :Autobahn: Fahrplan

Bitte beachten Sie die [Roadmap von APITable](https://apitable.com/roadmap)

### Zukünftige Funktionen

- Heavy-Code Interface Builder
- Embbedbare Dokumentations-Komponenten von Drittanbietern
- SQL-ähnliche Domain-spezifische Sprachen
- Als IdP
- Fortschrittlicher Automatisierungsroboter
- Web 3 Funktionen
- ...

### Gehostete und Enterprise-Versionen bieten erweiterte Funktionen

- Als IdP;
- SAML
- Einmal-Sign-An
- Audit
- Datenbanksicherung
- Integrieren Sie mit ChatGPT, Zapier, Slack, Google Workspace......
- Und Sie schreiben gerne qualitativ hochwertigen Code mit klarer Dokumentation und Unit-Tests.

Für weitere Informationen kontaktieren Sie uns bitte unter <support@apitable.com>.

## 👫 Beteiligt werden

### 🌏 Warum erstellen wir APITable und Open-Source?

- Wir glauben, dass die `-Datenbank der Eckpfeiler` aller Software ist.
- Wir glauben, dass die Erstellung einer `Visuellen Datenbank mit einer reichen und einfachen Benutzeroberfläche für jeden` die Schwierigkeiten der Softwareindustrie verringern und die weltweite Digitalisierung erhöhen kann.
- Wir glauben, dass Open-Sourcing `APITable` Arbeit `Push Human Seinen Weiterleitung` ermöglichen kann.

### Wir stellen aus der Ferne!

Wir suchen immer nach guten Talenten für APITable:

- **Vollstack-Entwickler**: Sie haben Erfahrung mit React, NestJS, TypeScript, Spring Boot, Java, Terraform. Und Sie schreiben gerne qualitativ hochwertigen Code mit klaren Dokumentationen und Unit-Tests.
- **Back-End-Entwickler**: Sie haben Erfahrung mit NestJS, TypeScript, Spring Boot, Java, SQL, Kubernetes, Terraform. Und Sie schreiben gerne qualitativ hochwertigen Code mit klaren Dokumentationen und Unit-Tests.
- **Front-End-Entwickler**: Sie haben Erfahrung mit React, NextJS, TypeScript, WebPack. Und Sie schreiben gerne qualitativ hochwertigen Code mit klaren Dokumentationen und Unit-Tests.

Unabhängig von Zeit und Bedingungen, wenn Sie sich an das APITable-Team beteiligen möchten zögern Sie nicht und senden Sie Ihren Lebenslauf an [talent@apitable. om](mailto:talent@apitable.com).

## 📺 Screenshot

<p align="center">
    <img src="docs/static/screenshot-realtime.png" alt="APITable Screenshot-Bild" />
</p>
<p align="center">
    <img src="docs/static/screenshot-auto-form.png" alt="APITable Screenshot-Bild" />
</p>
<p align="center">
    <img src="docs/static/screenshot-api-panel.png" alt="APITable Screenshot-Bild" />
</p>
<p align="center">
    <img src="docs/static/screenshot-permissions.png" alt="APITable Screenshot-Bild" />
</p>
<p align="center">
    <img src="docs/static/screenshot-extensible.png" alt="APITable Screenshot-Bild" />
</p>
<p align="center">
    <img src="docs/static/screenshot-automation.png" alt="APITable Screenshot-Bild" />
</p>
<p align="center">
    <img src="docs/static/screenshot-marketing.png" alt="APITable Screenshot-Bild" />
</p>
<p align="center">
    <img src="docs/static/screenshot-hr.png" alt="APITable Screenshot-Bild" />
</p>
<p align="center">
    <img src="docs/static/screenshot-it.png" alt="APITable Screenshot-Bild" />
</p>
<p align="center">
    <img src="docs/static/screenshot-sales.png" alt="APITable Screenshot-Bild" />
</p>

## 🥰 Lizenz

> Dieses Repository enthält den Quellcode für die Open Source Edition von APITable, veröffentlicht unter der AGPL.
> 
> Wenn Sie Ihre eigene Version von APITable betreiben oder zur Entwicklung beitragen möchten, dann ist dies der richtige Ort für Sie.
> 
> Siehe [LICENSING](./LICENSING.md) für Details.
> 
> Wenn Sie APITable online verwenden möchten, müssen Sie diesen Code nicht ausführen wir bieten eine gehostete Version der App unter [APITable an. om](https://apitable.com) die für den globalen Beschleuniger optimiert wurde.

<br/>

[^info]: Lizenziert mit AGPL-3.0. Entworfen von [APITable Ltd](https://apitable.com).<|MERGE_RESOLUTION|>--- conflicted
+++ resolved
@@ -252,11 +252,7 @@
 curl https://apitable.github.io/install.sh | bash
 ```
 
-<<<<<<< HEAD
-Öffne dann [https://localhost:80](https://localhost:80) in deinem Browser, um ihn zu besuchen.
-=======
 Öffnen Sie dann [http://localhost:80](http://localhost:80) in Ihrem Browser, um sie zu besuchen.
->>>>>>> af10ae0c
 
 Wir bieten auch ein All-In-One-Bild basierend auf [pm2](https://pm2.keymetrics.io/) für Demo oder Testzwecke (nicht empfohlen für Unternehmen oder Produktionsnutzung):
 
