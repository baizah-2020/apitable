<p align="center">
    <a href="https://apitable.com" target="_blank">
        <img src="docs/static/cover.png" alt="Cambia immagine di copertina" />
    </a>
</p>

<p align="center">
    <!-- Gitpod -->
    <a target="_blank" href="https://gitpod.io/#https://github.com/apitable/apitable">
        <img src="https://img.shields.io/badge/gitpod-devenv-orange" alt="Ambiente Di Sviluppo Gitpod Appellabile" />
    </a>
    <!-- NodeJS -->
    <img src="https://img.shields.io/badge/TypeScript-007ACC?logo=typescript&logoColor=white" alt="Linguaggio TypeScript, Quadro NestJS" />
    <!-- Java -->
    <img src="https://img.shields.io/badge/Java-ED8B00?logo=spring&logoColor=white" alt="Java Language, Spring Framework" />
    <!-- hub.docker.com-->
    <a target="_blank" href="#installation">
        <img src="https://img.shields.io/docker/pulls/apitable/init-db" />
    </a>
    <!-- Github Release Latest -->
    <a target="_blank" href="https://github.com/apitable/apitable/releases/latest">
        <img src="https://img.shields.io/github/v/release/apitable/apitable" />
    </a>
    <!-- Render -->
    <a target="_blank" href="https://render.com/deploy?repo=https://github.com/apitable/apitable">
        <img src="https://img.shields.io/badge/render-deploy-5364e9" />
    </a>
    <br />
    <!-- LICENSE -->
    <a target="_blank" href="https://github.com/apitable/apitable/blob/main/LICENSE">
        <img src="https://img.shields.io/badge/LICENSE-AGPL--3.0-ff69b4" alt="Contrassegno Licenza APITable AGPL" />
    </a>
    <!-- Discord -->
    <a target="_blank" href="https://discord.gg/TwNb9nfdBU">
        <img src="https://img.shields.io/discord/1016320471010115666?label=discord&logo=discord&style=social" />
    </a>
    <!-- Twitter -->
    <a target="_blank" href="https://twitter.com/apitable_com">
        <img src="https://img.shields.io/twitter/follow/apitable_com?label=Twitter&style=social" />
    </a>
    <!-- Github Action Build-->
    <a target="_blank" href="https://github.com/apitable/apitable/actions/workflows/build.yaml">
        <img src="https://github.com/apitable/apitable/actions/workflows/build.yaml/badge.svg" />
    </a>
    <!-- Better Uptime-->
    <a target="_blank" href="https://apitable.betteruptime.com/">
        <img src="https://betteruptime.com/status-badges/v1/monitor/a1a9.svg" />
    </a>
</p>

<p align="center">
  <a href="../../../README.md">English</a>
  | 
  <a href="../fr-FR/README.md">Français</a>
  | 
  <a href="../es-ES/README.md">Español</a>
  | 
  <a href="../de-DE/README.md">Deutsch</a>
  | 
  <a href="../zh-CN/README.md">简体中文</a>
  | 
  <a href="../zh-HK/README.md">繁體中文</a>
  | 
  <a href="../ja-JP/README.md">日本語</a>
</p>

## ✨ Introduzione rapida

Se vuoi solo provare API Table[^info], usa la versione ospitata sul cloud sul sito: [apitable.com](https://apitable.com).

Se vuoi provare questo progetto open-source APITable, clicca qui per [⚡️Gitpod Online Demo](https://gitpod.io/#https://github.com/apitable/apitable).

Se vuoi installare APITable in locale o in un ambiente di cloud computing, guarda [💾 Installation](#installation)

Se si vuole configurare l'ambiente di sviluppo locale, leggi la nostra ì [🧑‍💻 Guida per sviluppatori](./docs/contribute/developer-guide.md)

Unisciti a [Discord](https://discord.gg/TwNb9nfdBU) o [Twitter](https://twitter.com/apitable_com) per restare in contatto.
## 🔥 Funzionalità

<table>
  
  <tr>
    <th>
      <a href="#">Collaborazione In Tempo Reale</a>
    </th>
    <th>
      <a href="#">Moduli automatici</a>
    </th>

  </tr>

   <tr>
    <td width="50%">
      <a href="#">
        <img src="docs/static/feature-realtime.gif" />
      </a>
    </td>
    <td width="50%">
        <a href="#">
            <img src="docs/static/feature-form.gif" />
        </a>
    </td>
  </tr>

  <tr>
    <th>
      <a href="#">Pannello API-first</a>
    </th>
    <th>
      <a href="#">Permessi potenti per righe e colonne</a>
    </th>
</tr>

 <tr>
    <td width="50%">
        <a href="#">
            <img src="docs/static/feature-api-first-panel.gif" />
        </a>
    </td>
    <td width="50%">
      <a href="#">
        <img src="docs/static/feature-unlimited-cross-table-links.gif" />
      </a>
    </td>
 </tr>

 <tr>
    <th>
      <a href="#">Permessi potenti per righe e colonne</a>
    </th>
    <th>
      <a href="#">Incorporato</a>
    </th>
  </tr>

 <tr>
    <td width="50%">
        <a href="#">
            <img src="docs/static/feature-permissions.gif" />
        </a>
    </td>
    <td width="50%">
        <a href="#">
            <img src="docs/static/feature-embed.gif" />
        </a>
    </td>
  </tr>

</table>

APITable offre una serie di funzioni sorprendenti, da quelle personali a quelle aziendali.

- Stack tecnologico avanzato e open-source
  - La collaborazione in tempo reale consente a più utenti di modificare insieme in tempo reale o contemporaneamente con l'algoritmo di trasformazione operativa (OT).
  - Interfaccia database-foglio di calcolo estremamente fluida, facile da usare e superveloce nel motore di rendering canvas.
  - Architettura nativa del database: Changeset / Operation / Action / Snapshot e così via.
  - Oltre 100k righe di dati con collaborazione in tempo reale.
  - Accesso API full-stack, dai dati ai metadati.
  - Collegamento tra tabelle a una o due direzioni e collegamenti incrociati infiniti.
  - Linguaggi di programmazione e framework compatibili con la community, TypeScript ([NextJS](https://nextjs.org/) + [NestJS](https://nestjs.com/)) e Java ([Spring Boot](https://spring.io/projects/spring-boot)) e stiamo passando gradualmente a Rust.
- Bella e ricca interfaccia database-foglio di calcolo
  - CRUD: Creazione, lettura, aggiornamento, cancellazione di tabelle, colonne e righe
  - Operazioni sui campi: ordinamento, filtro, raggruppamento, nascondimento, impostazione dell'altezza.
  - Basato sullo spazio: Utilizzo di spazi di lavoro separati al posto della struttura basata su App/Base, possibilità di collegare tra loro un numero illimitato di tabelle.
  - Modalità scura e personalizzazione del tema disponibili.
  - 7 tipi di visualizzazione: Vista griglia (foglio dati) / Vista galleria / Vista mappa mentale / Vista Kanban / Vista Gantt completa / Vista calendario
  - Pannello API con un solo clic
- Batterie incluse
  - 10+ modelli ufficiali integrati.
  - Automazione robot e personalizzazione disponibili.
  - Cruscotto BI
  - Modulo generato automaticamente con un solo clic
  - Pagina condivisibile e incorporabile.
  - Supporto multilingue.
  - Integrazione con n8n.io / Zapier / Appsmith... e altro ancora.
- Eccellente estensibilità
  - Sistema di widget estensibile con oltre 20 widget open-source ufficiali.
  - Grafici, diagrammi e cruscotti personalizzabili
  - Tipi di colonne di dati personalizzabili
  - Formule personalizzabili
  - Azioni del robot di automazione personalizzabili.
- Autorizzazioni di livello aziendale
  - Specchio, trasformate una vista in uno specchio per implementare l'autorizzazione di riga.
  - Attivate i permessi di colonna con un'operazione molto semplice.
  - Permessi per cartelle / sottocartelle / file.
  - Struttura ad albero delle cartelle e nodo (file) personalizzabile;
  - Gestione dei team e struttura organizzativa.
- Caratteristiche aziendali:
  - SAML
  - Accesso singolo (SSO)
  - Audit
  - Backup automatico del database
  - Esportatore di dati
  - Filigrana
- ....

Grazie ai widget e ai plugin estensibili, è possibile aggiungere altre funzionalità.

## 💥 Casi d'uso

Perché dovete conoscere APITable per il vostro prossimo software?

- Come super software di gestione
  - Gestione flessibile dei progetti e dei compiti / problemi.
  - Gestione dei lead di marketing.
  - Il CRM più flessibile e collegabile.
  - Business Intelligence (BI) flessibile.
  - Moduli e sondaggi a misura d'uomo.
  - ERP flessibile.
  - Piattaforma low-code e no-code.
  - ... e altro ancora, APITable mette 1000 software in tasca.
- Come infrastruttura di database visuale
  - Incorporate APITable nelle interfacce utente dei vostri software.
  - Database visivo con API REST.
  - Cruscotto amministrativo.
  - Gestione centrale della configurazione.
  - Database aziendale all-in-one che collega tutti i vostri software.
  - ... e altro ancora, APITable collega tutto.
- Inoltre, è open source ed estensibile.

## 💞 Orientato alle API

#### Pannello API UI

Facendo clic sul pulsante API nell'angolo destro viene visualizzato il pannello API.

#### Query di tipo SQL

APITable fornisce un Datasheet Query Language (DQL) per interrogare i contenuti del database/foglio di calcolo.

## 💝 Facile da incorporare

#### Condividere e incorporare

Condividete la tabella o la cartella del vostro foglio dati. Incorporateli copiando e incollando gli script HTML.

#### Incorporamento pronto per l'impresa

APITable.com offre ulteriori funzionalità di incorporamento per i titoli.

## Installazione

Prima di iniziare:
* Un host con [docke](https://docs.docker.com/engine/install/) e [docker-compose](https://docs.docker.com/engine/install/) v2 installati.
* Si consigliano 4 CPU/8 GB di RAM o più.
* Una shell bash con utility di base come curl installate.
* Le immagini native dei contenitori arm64 (apple silicon) non sono ancora pronte e potrebbero causare prestazioni scadenti.

Per installare apitable usando docker compose, aprire il terminale ed eseguire questo comando:

```
curl https://apitable.github.io/install.sh | bash
```

<<<<<<< HEAD
Quindi apri [http://localhost:80](http://localhost:80) nel tuo browser per visitarlo.
=======
Quindi aprire http://localhost:80 nel browser per visitarlo.
>>>>>>> af10ae0c

We also provide an all-in-one image based on [pm2](https://pm2.keymetrics.io/) for demo or testing purpose (not recommended for enterprise or production usage):

```bash
sudo docker run -d -v ${PWD}/.data:/apitable -p 80:80 --name apitable apitable/all-in-one:latest
```

Depending on your environment, you may need to wait several minutes for all the services to start. This image is amd64 (x86_64) only, you may encounter pretty bad performance on arm64 or apple silicon.

Se volete configurare il vostro ambiente di sviluppo locale, leggete il nostro articolo [ 🧑‍💻 Guida allo sviluppo](./docs/contribute/developer-guide.md)

## 🧑‍💻 Contribuire

Benvenuti e grazie per il vostro interesse a contribuire ad APITable!

In addition to writing code, there are many ways for you to contribute.

Potete contribuire come segue:
- Partecipare e modificare le traduzioni nel nostro sito [Progetto di traduzione di Crowdin](https://crowdin.com/project/apitablecode/invite?h=f48bc26f9eb188dcd92d5eb4a66f2c1f1555185)
- Create [Issues](https://github.com/apitable/apitable/issues/new/choose)
- Follow our [Twitter](https://twitter.com/apitable_com)
- Create [Documentation](./docs)
- [Contributing Code](./docs/contribute/developer-guide.md)


Such as the following:
- Join [Crowdin Translation Project](https://crowdin.com/project/apitablecode/invite?h=f48bc26f9eb188dcd92d5eb4a66f2c1f1555185)
- Create [Issues](https://github.com/apitable/apitable/issues/new/choose)
- Follow our [Twitter](https://twitter.com/apitable_com)
- Create [Documentation](./docs)
- [Contributing Code](./docs/contribute/developer-guide.md)


Per sapere come contribuire, è possibile leggere le Linee guida per la contribuzione di questo repository.

Ecco una guida rapida per aiutarvi a contribuire ad APITable.


### Ambiente di sviluppo

Per sapere come configurare il proprio ambiente locale, consultare la nostra Guida per gli sviluppatori.

### Flusso di lavoro Git di base

Ecco un flusso di lavoro git generale per APITable:

1. Creare un problema e descrivere le caratteristiche desiderate -> [Problemi di APITable](https://github.com/apitable/apitable/issues)
2. Fornire questo progetto -> [Fornire il progetto APITable](https://github.com/apitable/apitable/fork)
3. Creare il ramo delle funzionalità (git checkout -b my-new-feature)
4. Eseguire il commit delle modifiche (git commit -am 'Add some features')
5. Pubblicare il ramo (git push origin my-new-feature)
6. Creare una nuova richiesta di pull -> [Creare una richiesta di pull attraverso i fork](https://github.com/apitable/apitable/compare)

### Convenzioni di lavoro

APITable utilizza queste convenzioni comuni:

- Qual è il nostro modello di ramificazione Git? [Gitflow](https://nvie.com/posts/a-successful-git-branching-model/)
- Come collaborare ai progetti dei fork? [Github Flow](https://docs.github.com/en/get-started/quickstart/github-flow)
- Come scrivere un buon messaggio di commit? [Impegni convenzionali](https://www.conventionalcommits.org/)
- Qual è il formato del nostro changelog? [Mantenere il changelog](https://keepachangelog.com/en/1.0.0/)
- Come si fa il versioning e il tagging? [Versione semantica](https://semver.org/)
- Cos'è la Java Coding Guideline? [Java Coding Guideline](https://google.github.io/styleguide/javaguide.html) | [Intellij IDEA Plugin](https://plugins.jetbrains.com/plugin/8527)
- Cos'è la linea guida per la codifica di TypeScript? -> [TypeScript Style Guide](https://google.github.io/styleguide/tsguide.html) | [ESLint](https://www.npmjs.com/package/@typescript-eslint/eslint-plugin)
- What is the Rust Coding Guideline? -> [Rust API Guidelines](https://rust-lang.github.io/api-guidelines/about.html)
- Cos'è la Panoramica dell'architettura? -> [Capire APITabile - Panoramica Architettura](./docs/contribute/architecute-overview.md)

### Documentazione

- [Centro assistenza](https://help.apitable.com/)
- [👩‍💻Centro sviluppatori ](https://developers.apitable.com/)
  - [🪡 Documenti API REST](https://developers.apitable.com/api/introduction/)
  - [SDK Widget](https://developers.apitable.com/widget/introduction/)
  - Scripting (Prossimamente...)

## 🛣 Tabella di marcia

Fare riferimento alla [Roadmap of APITable](https://apitable.com/roadmap)

### Caratteristiche future

- Costruttore di interfacce a codice pesante
- Embeddable 3rd party documentation components
- Linguaggi specifici per il dominio simili a SQL
- Come IdP
- Robot di automazione avanzato
- Caratteristiche di Web 3
- ...

### Le versioni Hosted ed Enterprise offrono funzionalità avanzate

- Come IdP;
- SAML
- Firma singola
- Audit
- Backup del database
- Integrazione con ChatGPT, Zapier, Slack, Google Workspace......
- Filigrana

Per ulteriori informazioni, contattateci all'indirizzo <support@apitable.com>.

## 👫 Partecipa

### 🌏 Perché abbiamo creato APITable e open-source?

- Crediamo che il database sia la pietra angolare di tutti i software.
- Crediamo che la creazione di un database visuale con un'interfaccia utente ricca e semplice per tutti possa ridurre le difficoltà dell'industria del software e aumentare l'adozione della digitalizzazione nel mondo.
- Crediamo che l'open-sourcing del lavoro di APITable possa far progredire gli esseri umani.

### Stiamo assumendo da remoto!

Siamo sempre alla ricerca di buoni talenti per APITable:

- Sviluppatore full-stack: Hai esperienza con React, NestJS, TypeScript, Spring Boot, Java, Terraform. E ti piace scrivere codice di alta qualità con una documentazione chiara e test unitari.
- Sviluppatore back-end: Hai esperienza con NestJS, TypeScript, Spring Boot, Java, SQL, Kubernetes, Terraform. E ti piace scrivere codice di alta qualità con una documentazione chiara e test unitari.
- Sviluppatore front-end: Hai esperienza con React, NextJS, TypeScript, WebPack. E vi piace scrivere codice di alta qualità con una documentazione chiara e test unitari.

Indipendentemente dal tempo e dalle condizioni, se vuoi essere coinvolto nel team di APITable, non esitare e invia il tuo CV a talent@apitable.com.

## 📺 Screenshot

<p align="center">
    <img src="docs/static/screenshot-realtime.png" alt="Immagine dello screenshot della APITable" />
</p>
<p align="center">
    <img src="docs/static/screenshot-auto-form.png" alt="Immagine dello screenshot della APITable" />
</p>
<p align="center">
    <img src="docs/static/screenshot-api-panel.png" alt="Immagine dello screenshot della APITable" />
</p>
<p align="center">
    <img src="docs/static/screenshot-permissions.png" alt="Immagine dello screenshot della APITable" />
</p>
<p align="center">
    <img src="docs/static/screenshot-extensible.png" alt="Immagine dello screenshot della APITable" />
</p>
<p align="center">
    <img src="docs/static/screenshot-automation.png" alt="Immagine dello screenshot della APITable" />
</p>
<p align="center">
    <img src="docs/static/screenshot-marketing.png" alt="Immagine dello screenshot della APITable" />
</p>
<p align="center">
    <img src="docs/static/screenshot-hr.png" alt="Immagine dello screenshot della APITable" />
</p>
<p align="center">
    <img src="docs/static/screenshot-it.png" alt="Immagine dello screenshot della APITable" />
</p>
<p align="center">
    <img src="docs/static/screenshot-sales.png" alt="Immagine dello screenshot della APITable" />
</p>

## 🥰 Licenza

> Questo repository contiene il codice sorgente dell'edizione Open Source di APITable, rilasciato sotto licenza AGPL.
> 
> Se si desidera eseguire la propria copia di APITable o contribuire allo sviluppo, questo è il posto giusto.
> 
> Per i dettagli, vedere  [LICENZA](./LICENSING.md).
> 
> Se si desidera utilizzare APITable online, non è necessario eseguire questo codice; offriamo una versione ospitata dell'applicazione su [APITable.com](https://apitable.com), ottimizzata per l'acceleratore globale.

<br/>

[^info]: Licenza AGPL-3.0. Progettato da [APITable Ltd.](https://apitable.com).<|MERGE_RESOLUTION|>--- conflicted
+++ resolved
@@ -252,11 +252,7 @@
 curl https://apitable.github.io/install.sh | bash
 ```
 
-<<<<<<< HEAD
-Quindi apri [http://localhost:80](http://localhost:80) nel tuo browser per visitarlo.
-=======
 Quindi aprire http://localhost:80 nel browser per visitarlo.
->>>>>>> af10ae0c
 
 We also provide an all-in-one image based on [pm2](https://pm2.keymetrics.io/) for demo or testing purpose (not recommended for enterprise or production usage):
 
