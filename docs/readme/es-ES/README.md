<p align="center">
    <a href="https://apitable.com" target="_blank">
        <img src="docs/static/cover.png" alt="Imagen de portada APITable" />
    </a>
</p>

<p align="center">
    <!-- Gitpod -->
    <a target="_blank" href="https://gitpod.io/#https://github.com/apitable/apitable">
        <img src="https://img.shields.io/badge/gitpod-devenv-orange" alt="Entorno de desarrollo de Gitpod APITable" />
    </a>
    <!-- NodeJS -->
    <img src="https://img.shields.io/badge/TypeScript-007ACC?logo=typescript&logoColor=white" alt="Idioma de TypeScript, NestJS Framework" />
    <!-- Java -->
    <img src="https://img.shields.io/badge/Java-ED8B00?logo=spring&logoColor=white" alt="Idioma de Java, Spring Framework" />
    <!-- hub.docker.com-->
    <a target="_blank" href="#installation">
        <img src="https://img.shields.io/docker/pulls/apitable/init-db" />
    </a>
    <!-- Github Release Latest -->
    <a target="_blank" href="https://github.com/apitable/apitable/releases/latest">
        <img src="https://img.shields.io/github/v/release/apitable/apitable" />
    </a>
    <!-- Render -->
    <a target="_blank" href="https://render.com/deploy?repo=https://github.com/apitable/apitable">
        <img src="https://img.shields.io/badge/render-deploy-5364e9" />
    </a>
    <br />
    <!-- LICENSE -->
    <a target="_blank" href="https://github.com/apitable/apitable/blob/main/LICENSE">
        <img src="https://img.shields.io/badge/LICENSE-AGPL--3.0-ff69b4" alt="Insignia de licencia APITable AGPL" />
    </a>
    <!-- Discord -->
    <a target="_blank" href="https://discord.gg/TwNb9nfdBU">
        <img src="https://img.shields.io/discord/1016320471010115666?label=discord&logo=discord&style=social" />
    </a>
    <!-- Twitter -->
    <a target="_blank" href="https://twitter.com/apitable_com">
        <img src="https://img.shields.io/twitter/follow/apitable_com?label=Twitter&style=social" />
    </a>
    <!-- Github Action Build-->
    <a target="_blank" href="https://github.com/apitable/apitable/actions/workflows/build.yaml">
        <img src="https://github.com/apitable/apitable/actions/workflows/build.yaml/badge.svg" />
    </a>
    <!-- Better Uptime-->
    <a target="_blank" href="https://apitable.betteruptime.com/">
        <img src="https://betteruptime.com/status-badges/v1/monitor/a1a9.svg" />
    </a>
</p>

<p align="center">
  <a href="../../../README.md">English</a>
  | 
  <a href="../fr-FR/README.md">Français</a>
  | 
  Español
  | 
  <a href="../de-DE/README.md">Deutsch</a>
  | 
  <a href="../zh-CN/README.md">简体中文</a>
  | 
  <a href="../zh-HK/README.md">繁體中文</a>
  | 
  <a href="../ja-JP/README.md">日本語</a>
</p>

## ✨ Inicio Rápido

Si solo quieres probar APITable [^info], utiliza nuestra versión alojada en la nube en apitable.com.

Si quieres demostrar este proyecto de código abierto de APITable, haz clic aquí para la demo en línea de [⚡️Gitpod](https://gitpod.io/#https://github.com/apitable/apitable).

Si quieres instalar APITable en tu entorno local o en la nube, consulta [💾 Instalación](#installation)

Si quieres configurar tu entorno de desarrollo local, lee nuestra guía de [🧑● 💻 Developer Guide](./docs/contribute/developer-guide.md)

Únete a [Discord](https://discord.gg/TwNb9nfdBU) o [Twitter](https://twitter.com/apitable_com) para estar en contacto.
## 🔥 Características

<table>
  
  <tr>
    <th>
      <a href="#">Colaboración en tiempo real</a>
    </th>
    <th>
      <a href="#">Formulario automático</a>
    </th>

  </tr>

   <tr>
    <td width="50%">
      <a href="#">
        <img src="docs/static/feature-realtime.gif" />
      </a>
    </td>
    <td width="50%">
        <a href="#">
            <img src="docs/static/feature-form.gif" />
        </a>
    </td>
  </tr>

  <tr>
    <th>
      <a href="#">Primer Panel de API</a>
    </th>
    <th>
      <a href="#">Enlaces ilimitados de tabla cruzada</a>
    </th>
</tr>

 <tr>
    <td width="50%">
        <a href="#">
            <img src="docs/static/feature-api-first-panel.gif" />
        </a>
    </td>
    <td width="50%">
      <a href="#">
        <img src="docs/static/feature-unlimited-cross-table-links.gif" />
      </a>
    </td>
 </tr>

 <tr>
    <th>
      <a href="#">Permisos de poderosas filas/columnas</a>
    </th>
    <th>
      <a href="#">Incrustar</a>
    </th>
  </tr>

 <tr>
    <td width="50%">
        <a href="#">
            <img src="docs/static/feature-permissions.gif" />
        </a>
    </td>
    <td width="50%">
        <a href="#">
            <img src="docs/static/feature-embed.gif" />
        </a>
    </td>
  </tr>

</table>

APITable proporciona una amplia gama de características increíbles, desde lo personal hasta la empresa.

- Pila de tecnología avanzada y código abierto
  - `La colaboración en tiempo real` permite a varios usuarios editar juntos en tiempo real, o simultáneamente con el algoritmo `Transformación operacional (OT)`.
  - Interfaz de base de datos-hoja de cálculo extremadamente suave, fácil de usar y súper rápida en el motor de renderizado de `canvas`.
  - Arquitectura nativa de base de datos: Cambios / Operación / Acción / Instantánea y así sucesivamente.
  - **100k+** filas de datos con colaboración en tiempo real.
  - Acceso completo a la API, desde `Datos` hasta `Metadatos`.
  - Vínculo de tabla de una dirección / Bi-dirección y `Enlaces cruzados infinitos`
  - Lenguajes de programación y marco amigables con la comunidad TypeScript ([NextJS](https://nextjs.org/) + [NestJS](https://nestjs.com/)) y Java ([Spring Boot](https://spring.io/projects/spring-boot)), y nos estamos moviendo a Rust gradualmente.
- Bonito y rico Database-Hoja de cálculo UI
  - `CRUD`: Crear, leer, actualizar, eliminar las tablas, columnas y filas
  - `Operaciones de campos`: ordenar, filtro, agrupar, ocultar/desocultar, ajuste de altura.
  - `Espacio basado en`: Utilice espacios de trabajo separados en lugar de la estructura basada en la aplicación/Base, haga posible el enlace de tablas ilimitadas.
  - `Modo oscuro` y personalización del tema disponible.
  - `7 tipos de vista`: vista en cuadrícula (hoja de datos) / Vista de galería / Mapa mental / vista Kanban / Vista completa de Gantt / Vista de calendario
  - Panel de API en un clic
- Baterías incluidas
  - Plantillas oficiales incorporadas en 10 o más.
  - Automatización de robot y personalización disponibles.
  - Panel de BI
  - Formulario generado por un solo clic
  - Página compartible e incrustable.
  - Soporte múltiple.
  - Integración con n8n.io / Zapier / Appsmith... y más.
- Excelente extensibilidad
  - Extensible `Widget System` con más de 20 oficiales widgets de código abierto.
  - Gráfico personalizable & Gráfico & Panel de control
  - Tipos de columnas de datos personalizables
  - Fórmulas personalizables
  - Acciones de Robot de Automatización personalizables.
- Permisos de grado empresarial
  - `Mirror`, convierte una vista en una réplica para implementar el permiso de fila.
  - Activa `Permiso de Columna` a través de una operación muy simple.
  - Carpetas / Subcarpetas / Permiso de archivos.
  - Carpetas de estructura de árbol y nodo personalizable (archivo);
  - Gestión de equipos & Estructura de la organización.
- Características de la empresa:
  - SAML
  - Inicio de sesión único (SST)
  - Auditoría
  - Copia de seguridad automática de la base de datos
  - Exportador de datos
  - Marca de agua
- ....

Con widgets y plugins extensibles, puedes añadir más características.

## 💥 Usar Casos

¿Por qué debe conocer APITable para su próximo software?

- Como software de supergestión
  - Gestión de proyectos flexible & Tareas / Gestión de incidencias.
  - Gestión de Líder de Mercadeo.
  - CRM más flexible y conectable.
  - Inteligencia de Negocio Flexible (BI).
  - Formularios y encuestas amigables con las personas
  - ERP flexible.
  - Plataforma de código bajo y sin código.
  - ...y más, APITable pone 1000 programas en su bolsillo.
- Como infraestructura de base de datos visual
  - **Inserte** APITable en sus propias interfaces de software.
  - Base de datos visual con REST API.
  - Panel de administración.
  - Gestión central de la configuración.
  - Base de datos todo en uno que **conecte todo** su software.
  - ...y más, APITable conecta todo.
- También, es de código abierto y extensible

## :✫ ving_hearts: orientado a API

#### API UI Panel

Al hacer clic en el botón `API` en la esquina derecha se mostrará el Panel de la API

#### Consulta similar a SQL

APITable proporcionará un lenguaje de consulta (DQL) en la hoja de datos para consultar el contenido de su hoja de cálculo.

## 💝 amigable con el incrustado

#### Compartir e integrar

Comparte tu tabla o carpeta de la hoja de datos. Los inserte copiando y pegando scripts HTML.

#### Incrustación lista para empresas

[APITable.com](https://apitable.com) proporciona más características de Incrustación listas para empresas para valores.

## Instalación

Antes de comenzar:
* Se requiere un anfitrión con Docker y Docker Compose v2 instalado.
* Se recomienda tener al menos 4 CPUs/8GB de RAM.
* Se requiere una shell bash con utilidades básicas como curl instaladas.
* Las imágenes de contenedor nativas arm64 (Apple Silicon) aún no están listas y pueden causar un mal rendimiento.

Para instalar apitable usando docker-compose, abra su terminal y ejecute lo siguiente:

```
curl https://apitable.github.io/install.sh | bash
```

<<<<<<< HEAD
Luego abre [https://localhost:80](https://localhost:80) en tu navegador para visitarlo.
=======
Luego abra [http://localhost:80](http://localhost:80)  en su navegador para visitarlo.
>>>>>>> af10ae0c

También proporcionamos una imagen todo en uno basada en [pm2](https://pm2.keymetrics.io/) para propósitos de demostración o prueba (no recomendada para uso empresarial o producción):

```bash
sudo docker run -d -v ${PWD}/.data:/apitable -p 80:80 --name apitable apitable/all-in-one:latest
```

Dependiendo de su entorno, puede que necesite esperar varios minutos para que todos los servicios comiencen. Esta imagen es sólo amd64 (x86_64), puede encontrarse con un rendimiento bastante malo en arm64 o silicón de manzana.

Si quieres configurar tu entorno de desarrollo local, lee nuestra [🧑● 💻 Developer Guide](./docs/contribute/developer-guide.md)

## 🧑 💻 Contribuyendo

Bienvenido, y gracias por su interés en contribuir a APITable!

Además de escribir código, hay muchas formas en las que puedes contribuir.

Puedes contribuir de la siguiente manera:
- Unirte y modificar traducciones en nuestro proyecto de traducción de [Crowdin](https://crowdin.com/project/apitablecode/invite?h=f48bc26f9eb188dcd92d5eb4a66f2c1f1555185)
- Crear [problemas](https://github.com/apitable/apitable/issues/new/choose)
- Seguir nuestro [Twitter](https://twitter.com/apitable_com)
- Crear [documentación](./docs)
- [Contribuir con código](./docs/contribute/developer-guide.md)


Tal como lo siguiente:
- Únete a [Proyecto de traducción de Crowdin](https://crowdin.com/project/apitablecode/invite?h=f48bc26f9eb188dcd92d5eb4a66f2c1f1555185)
- Crear [issues](https://github.com/apitable/apitable/issues/new/choose)
- Seguir nuestro [Twitter](https://twitter.com/apitable_com)
- Crear [documentación](./docs)
- [Contribuir con código](./docs/contribute/developer-guide.md)


Puede leer las [Directrices de contribución](./CONTRIBUTING.md) de este repositorio para aprender a contribuir.

Aquí hay una guía rápida para ayudarte a contribuir a APITable.


### Medio ambiente de desarrollo

Aprende cómo configurar tu entorno local, visita nuestra [Guía del Desarrollador](./docs/contribute/developer-guide.md).

### Flujo de trabajo Git básico

Aquí hay un flujo de trabajo general APITable git:

1. Cree un problema y describa las características que desea -> [problemas APITables](https://github.com/apitable/apitable/issues)
2. Fork este proyecto -> [Fork proyecto APITable](https://github.com/apitable/apitable/fork)
3. Crea tu rama de características (`git checkout -b my-new-feature`)
4. Comprueba tus cambios (`git commit -am 'Añadir algunas características'`)
5. Publica la rama (`git push origin my-new-feature`)
6. Crear una nueva Pull Request -> [Crear pull request a través de bifurcaciones](https://github.com/apitable/apitable/compare)

### Convenciones de trabajo

Utilizar estas convenciones comunes:

- ¿Cuál es nuestro modelo de sucursal Git? [Gitflow](https://nvie.com/posts/a-successful-git-branching-model/)
- ¿Cómo colaborar en sus proyectos de bifurcación? [Github Flow](https://docs.github.com/en/get-started/quickstart/github-flow)
- ¿Cómo escribir un buen mensaje de confirmación? [Compromisos convencionales](https://www.conventionalcommits.org/)
- ¿Cuál es nuestro formato de registro de cambios? [Mantener el registro de cambios](https://keepachangelog.com/en/1.0.0/)
- ¿Cómo versionar y etiquetar? [Versionado semántico](https://semver.org/)
- ¿Qué es la guía de código de Java? [Guía de código Java](https://google.github.io/styleguide/javaguide.html) | [Plugin Intellij IDEA](https://plugins.jetbrains.com/plugin/8527)
- ¿Qué es la guía de código de TypeScript? -> [Guía de estilo de TypeScript](https://google.github.io/styleguide/tsguide.html) | [ESLint](https://www.npmjs.com/package/@typescript-eslint/eslint-plugin)
- ¿Qué es la guía de código de TypeScript? -> [Directrices API de Rust](https://rust-lang.github.io/api-guidelines/about.html)
- ¿Qué es la Visión General de la Arquitectura? -> [Interfaz APITable - Resumen de Archivos](./docs/contribute/architecute-overview.md)

### Documentaciones

- [Centro de ayuda](https://help.apitable.com/)
- [👩‍💻 Centro de Desarrolladores](https://developers.apitable.com/)
  - [► Documentos de API REST](https://developers.apitable.com/api/introduction/)
  - [SDK del Widget](https://developers.apitable.com/widget/introduction/)
  - Scripting (Próximamente...)

## :autovía: Hoja de ruta

Por favor, consulte el mapa de ruta [de APITable](https://apitable.com/roadmap)

### Características futuras

- Constructor de Interfaz de código pesado
- Componentes de documentación de terceros incrustables
- Idiomas específicos del dominio de SQL
- Como IdP
- Robot de automatización avanzado
- Características Web 3
- ...

### Las versiones Hosted y Enterprise ofrecen características avanzadas

- Como identificador;
- SAML
- Inicio de sesión simple
- Auditoría
- Copia de seguridad de base de datos
- Integración con ChatGPT, Zapier, Slack, Google Workspace...
- Marca de agua

Para más información, por favor contáctenos en <support@apitable.com>.

## 👫 Participar

### ¿Qué es la guía de código de Java? [Guía de código Java](https://github.com/alibaba/Alibaba-Java-Coding-Guidelines) | [Plugin Intellij IDEA](https://plugins.jetbrains.com/plugin/10046-alibaba-java-coding-guidelines)

- Creemos que `la base de datos es la piedra angular` de todo el software.
- Creemos que crear una base de datos visual `con una interfaz de usuario rica y fácil para todos` puede reducir la dificultad de la industria de software e incrementar la adopción de digitalización en el mundo.
- Creemos que el trabajo `APITable` puede `Empujar Seres Humanos hacia adelante`.

### ¡Estamos contratando de forma remota!

Siempre buscamos buenos talentos para APITable:

- **Desarrollador Full-stack**: Tienes experiencia con React, NestJS, TypeScript, Spring Boot, Java, Terraform. Y le gusta escribir código de alta calidad con documentación clara y pruebas unitarias.
- **Desarrollador back-end**: Tiene experiencia con NestJS, TypeScript, Spring Boot, Java, SQL, Kubernetes, Terraform. Y le gusta escribir código de alta calidad con documentación clara y pruebas unitarias.
- **Desarrollador front-end**: Tiene experiencia con React, NextJS, TypeScript, WebPack. Y le gusta escribir código de alta calidad con documentación clara y pruebas unitarias.

Independientemente del tiempo y condiciones, si desea involucrarse en el equipo de APITable, no dudes en enviar tu CV a [talent@apitable. om](mailto:talent@apitable.com).

## 📺 Captura de pantalla

<p align="center">
    <img src="docs/static/screenshot-realtime.png" alt="Imagen de captura de pantalla APITable" />
</p>
<p align="center">
    <img src="docs/static/screenshot-auto-form.png" alt="Imagen de captura de pantalla APITable" />
</p>
<p align="center">
    <img src="docs/static/screenshot-api-panel.png" alt="Imagen de captura de pantalla APITable" />
</p>
<p align="center">
    <img src="docs/static/screenshot-permissions.png" alt="Imagen de captura de pantalla APITable" />
</p>
<p align="center">
    <img src="docs/static/screenshot-extensible.png" alt="Imagen de captura de pantalla APITable" />
</p>
<p align="center">
    <img src="docs/static/screenshot-automation.png" alt="Imagen de captura de pantalla APITable" />
</p>
<p align="center">
    <img src="docs/static/screenshot-marketing.png" alt="Imagen de captura de pantalla APITable" />
</p>
<p align="center">
    <img src="docs/static/screenshot-hr.png" alt="Imagen de captura de pantalla APITable" />
</p>
<p align="center">
    <img src="docs/static/screenshot-it.png" alt="Imagen de captura de pantalla APITable" />
</p>
<p align="center">
    <img src="docs/static/screenshot-sales.png" alt="Imagen de captura de pantalla APITable" />
</p>

## 🥰 Licencia

> Este repositorio contiene el código fuente para la edición de código abierto de APITable, publicado bajo el AGPL.
> 
> Si quieres ejecutar tu propia copia de APITable o contribuir al desarrollo, entonces este es el lugar para ti.
> 
> Vea [LICENSACIÓN](./LICENSING.md) para más detalles.
> 
> Si quieres usar APITable en línea, entonces no necesitas ejecutar este código, ofrecemos una versión alojada de la aplicación en [APITable. om](https://apitable.com) que optimizó para el acelerador global.

<br/>

[^info]: Licenciado con AGPL-3.0. Diseñado por [APITable Ltd](https://apitable.com).<|MERGE_RESOLUTION|>--- conflicted
+++ resolved
@@ -252,11 +252,7 @@
 curl https://apitable.github.io/install.sh | bash
 ```
 
-<<<<<<< HEAD
-Luego abre [https://localhost:80](https://localhost:80) en tu navegador para visitarlo.
-=======
 Luego abra [http://localhost:80](http://localhost:80)  en su navegador para visitarlo.
->>>>>>> af10ae0c
 
 También proporcionamos una imagen todo en uno basada en [pm2](https://pm2.keymetrics.io/) para propósitos de demostración o prueba (no recomendada para uso empresarial o producción):
 
