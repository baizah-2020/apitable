--- conflicted
+++ resolved
@@ -6,11 +6,5 @@
 
 {{URL}}
 
-<<<<<<< HEAD
-
 © {{YEARS}} APITable Ltd.
-Contact us (https://apitable.com/)
-=======
-© {{YEARS}} APITable Ltd.
-Contact us (https://apitable.com/?home=1)
->>>>>>> 2fceb971
+Contact us (https://apitable.com/?home=1)