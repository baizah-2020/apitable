--- conflicted
+++ resolved
@@ -1,4 +1,3 @@
-<<<<<<< HEAD
 <!DOCTYPE html PUBLIC "-//W3C//DTD XHTML 1.0 Strict//EN" "http://www.w3.org/TR/xhtml1/DTD/xhtml1-strict.dtd">
 <html xmlns="http://www.w3.org/1999/xhtml">
 
@@ -46,238 +45,6 @@
                                             <tr style="padding:0;text-align:left;vertical-align:top">
                                                 <th
                                                         style="Margin:0;color:#0a0a0a;font-family:Helvetica,Arial,sans-serif;font-size:16px;font-weight:400;line-height:1.3;margin:0;padding:0;text-align:left">
-                                                    <img src="https://legacy-s1.apitable.com/space/2022/09/20/96bea81a3fc744f3aa87cc6cea83ed5a" alt=""
-                                                         style="clear:both;display:block;max-width:100%;outline:0;text-decoration:none;width:120px">
-                                                </th>
-                                                <th class="expander"
-                                                    style="Margin:0;color:#0a0a0a;font-family:Helvetica,Arial,sans-serif;font-size:16px;font-weight:400;line-height:1.3;margin:0;padding:0!important;text-align:left;visibility:hidden;width:0">
-                                                </th>
-                                            </tr>
-                                            </tbody>
-                                        </table>
-                                    </th>
-                                </tr>
-                                </tbody>
-                            </table>
-                        </td>
-                    </tr>
-                    </tbody>
-                </table>
-                <table align="center" class="container body-drip float-center"
-                       style="Margin:0 auto;background:#fefefe;border-collapse:collapse;border-spacing:0;border-top:8px solid #7b67ee;float:none;margin:0 auto;padding:0;text-align:center;vertical-align:top;width:580px">
-                    <tbody>
-                    <tr style="padding:0;text-align:left;vertical-align:top">
-                        <td
-                                style="border-collapse:collapse!important;color:#0a0a0a;font-family:Helvetica,Arial,sans-serif;font-size:16px;font-weight:400;line-height:1.3;margin:0;padding:0;text-align:left;vertical-align:top;word-wrap:break-word">
-                            <table class="spacer"
-                                   style="border-collapse:collapse;border-spacing:0;padding:0;text-align:left;vertical-align:top;width:100%">
-                                <tbody>
-                                <tr style="padding:0;text-align:left;vertical-align:top">
-                                    <td height="16px"
-                                        style="border-collapse:collapse!important;color:#0a0a0a;font-family:Helvetica,Arial,sans-serif;font-size:16px;font-weight:400;line-height:16px;height:16px;margin:0;padding:0;text-align:left;vertical-align:top;word-wrap:break-word">
-                                    </td>
-                                </tr>
-                                </tbody>
-                            </table>
-                            <center data-parsed="" style="min-width:580px;width:100%">
-                                <a href="https://apitable.com" target="_blank"
-                                   style="clear:both;display:block;float:none;margin:16px auto;max-width:100%;outline:0;text-align:center;text-decoration:none;width:100px"
-                                ><img
-                                        src="https://legacy-s1.apitable.com/space/2022/08/30/f973ad66584a482a846c0139845bdf91?attname=APITable-icon.png" alt="" align="center" class="float-center"
-                                        style="clear:both;display:block;float:none;margin:16px auto;max-width:100%;outline:0;text-align:center;text-decoration:none;width:100px"></a>
-                            </center>
-                            <table class="spacer"
-                                   style="border-collapse:collapse;border-spacing:0;padding:0;text-align:left;vertical-align:top;width:100%">
-                                <tbody>
-                                <tr style="padding:0;text-align:left;vertical-align:top">
-                                    <td height="16px"
-                                        style="border-collapse:collapse!important;color:#0a0a0a;font-family:Helvetica,Arial,sans-serif;font-size:16px;font-weight:400;line-height:16px;height:16px;margin:0;padding:0;text-align:left;vertical-align:top;word-wrap:break-word">
-                                    </td>
-                                </tr>
-                                </tbody>
-                            </table>
-                            <table class="row"
-                                   style="border-collapse:collapse;border-spacing:0;display:table;padding:0;position:relative;text-align:left;vertical-align:top;width:100%">
-                                <tbody>
-                                <tr style="padding:0;text-align:left;vertical-align:top">
-                                    <th class="small-12 large-12 columns first last"
-                                        style="margin:0 auto;color:#0a0a0a;font-family:Helvetica,Arial,sans-serif;font-size:16px;font-weight:400;line-height:1.3;margin:0 auto;padding:0;padding-bottom:16px;padding-left:16px;padding-right:16px;text-align:left;width:564px">
-                                        <table
-                                                style="border-collapse:collapse;border-spacing:0;padding:0;text-align:left;vertical-align:top;width:100%">
-                                            <tbody>
-                                            <tr style="padding:0;text-align:left;vertical-align:top">
-                                                <th
-                                                        style="margin:0;color:#0a0a0a;font-family:Helvetica,Arial,sans-serif;font-size:16px;font-weight:400;line-height:1.3;margin:0;padding:0;text-align:left">
-                                                    <h4 class="text-center"
-                                                        style="margin:0;margin-bottom:10px;color:inherit;font-family:Helvetica,Arial,sans-serif;font-size:24px;font-weight:400;line-height:1.3;margin:0;margin-bottom:10px;padding:0;text-align:center;word-wrap:normal">
-                                                        {{USER_NAME}} invited you to join Space</h4>
-                                                    <h4 class="text-center"
-                                                        style="margin:0;margin-bottom:10px;color:inherit;font-family:Helvetica,Arial,sans-serif;font-size:24px;font-weight:400;line-height:1.3;margin:0;margin-bottom:10px;padding:0;text-align:center;word-wrap:normal">
-                                                        "{{SPACE_NAME}}"</h4>
-                                                </th>
-                                                <th class="expander"
-                                                    style="margin:0;color:#0a0a0a;font-family:Helvetica,Arial,sans-serif;font-size:16px;font-weight:400;line-height:1.3;margin:0;padding:0!important;text-align:left;visibility:hidden;width:0">
-                                                </th>
-                                            </tr>
-                                            </tbody>
-                                        </table>
-                                    </th>
-                                </tr>
-                                </tbody>
-                            </table>
-                            <hr>
-                            <table class="row"
-                                   style="border-collapse:collapse;border-spacing:0;display:table;padding:0;position:relative;text-align:left;vertical-align:top;width:100%">
-                                <tbody>
-                                <tr style="padding:0;text-align:left;vertical-align:top">
-                                    <th class="small-12 large-12 columns first last"
-                                        style="margin:0 auto;color:#0a0a0a;font-family:Helvetica,Arial,sans-serif;font-size:16px;font-weight:400;line-height:1.3;margin:0 auto;padding:0;padding-bottom:16px;padding-left:16px;padding-right:16px;text-align:left;width:564px">
-                                        <table
-                                                style="border-collapse:collapse;border-spacing:0;padding:0;text-align:left;vertical-align:top;width:100%">
-                                            <tbody>
-                                            <tr style="padding:0;text-align:left;vertical-align:top">
-                                                <th
-                                                        style="margin:0;color:#0a0a0a;font-family:Helvetica,Arial,sans-serif;font-size:16px;font-weight:400;line-height:1.3;margin:0;padding:0;text-align:left">
-                                                    <p class="text-center"
-                                                       style="margin:0;margin-bottom:10px;color:#0a0a0a;font-family:Helvetica,Arial,sans-serif;font-size:16px;font-weight:400;line-height:1.3;margin:0;margin-bottom:10px;padding:0;text-align:center">
-                                                        <br><br>Click on the button below to enter the Space</p><br>
-                                                    <div data-parsed="" style="min-width:532px;width:100%;display:flex;justify-content:center">
-                                                        <table class="button success float-center"
-                                                               style="margin:0 0 16px 0;border-collapse:collapse;border-spacing:0;float:none;margin:0 0 16px 0;padding:0;text-align:center;vertical-align:top;width:132px">
-                                                            <tbody>
-                                                            <tr style="padding:0;text-align:left;vertical-align:top">
-                                                                <td
-                                                                        style="border-collapse:collapse!important;color:#0a0a0a;font-family:Helvetica,Arial,sans-serif;font-size:16px;font-weight:400;line-height:1.3;margin:0;padding:0;text-align:left;vertical-align:top;word-wrap:break-word">
-                                                                    <table
-                                                                            style="border-collapse:collapse;border-spacing:0;padding:0;text-align:left;vertical-align:top;width:100%">
-                                                                        <tbody>
-                                                                        <tr style="padding:0;text-align:left;vertical-align:top">
-                                                                            <td
-                                                                                    style="background:#7b67ee;border:0 solid #7b67ee;border-collapse:collapse!important;color:#fefefe;font-family:Helvetica,Arial,sans-serif;font-size:16px;font-weight:400;line-height:1.3;margin:0;padding:0;text-align:center;vertical-align:top;word-wrap:break-word;border-radius: 4px">
-                                                                                <a href="{{INVITE_URL}}"
-                                                                                   style="border:0 solid #7b67ee;border-radius:3px;color:#fefefe;display:inline-block;font-family:Helvetica,Arial,sans-serif;font-size:20px;font-weight:700;line-height:30px;margin:0;padding:8px 0;text-align:center;text-decoration:none;width:132px;height: 30px;">Enter Space</a>
-                                                                            </td>
-                                                                        </tr>
-                                                                        </tbody>
-                                                                    </table>
-                                                                </td>
-                                                            </tr>
-                                                            </tbody>
-                                                        </table>
-                                                    </div>
-                                                </th>
-                                                <th class="expander"
-                                                    style="margin:0;color:#0a0a0a;font-family:Helvetica,Arial,sans-serif;font-size:16px;font-weight:400;line-height:1.3;margin:0;padding:0!important;text-align:left;visibility:hidden;width:0">
-                                                </th>
-                                            </tr>
-                                            </tbody>
-                                        </table>
-                                    </th>
-                                </tr>
-                                </tbody>
-                            </table>
-                            <table class="row collapsed footer"
-                                   style="border-collapse:collapse;border-spacing:0;display:table;padding:0;position:relative;text-align:left;vertical-align:top;width:100%">
-                                <tbody>
-                                <tr style="padding:0;text-align:left;vertical-align:top">
-                                    <th class="small-12 large-12 columns first last"
-                                        style="margin:0 auto;color:#0a0a0a;font-family:Helvetica,Arial,sans-serif;font-size:16px;font-weight:400;line-height:1.3;margin:0 auto;padding:0;padding-bottom:16px;padding-left:16px;padding-right:16px;text-align:left;width:564px">
-                                        <table
-                                                style="border-collapse:collapse;border-spacing:0;padding:0;text-align:left;vertical-align:top;width:100%">
-                                            <tbody>
-                                            <tr style="padding:0;text-align:left;vertical-align:top">
-                                                <th
-                                                        style="margin:0;color:#0a0a0a;font-family:Helvetica,Arial,sans-serif;font-size:16px;font-weight:400;line-height:1.3;margin:0;padding:0;text-align:left">
-                                                    <table class="spacer"
-                                                           style="border-collapse:collapse;border-spacing:0;padding:0;text-align:left;vertical-align:top;width:100%">
-                                                        <tbody>
-                                                        <tr style="padding:0;text-align:left;vertical-align:top">
-                                                            <td height="16px"
-                                                                style="border-collapse:collapse!important;color:#0a0a0a;font-family:Helvetica,Arial,sans-serif;font-size:16px;font-weight:400;line-height:16px;margin:0;padding:0;text-align:left;vertical-align:top;word-wrap:break-word">
-                                                            </td>
-                                                        </tr>
-                                                        </tbody>
-                                                    </table>
-                                                    <p class="text-center"
-                                                       style="margin:0;margin-bottom:10px;color:#8a8a8a;font-family:Helvetica,Arial,sans-serif;font-size:12px;font-weight:400;line-height:1.3;margin:0;margin-bottom:10px;padding:0;text-align:center">
-                                                        &copy; {{YEARS}} APITable Ltd.</p>
-                                                    <center data-parsed="" style="min-width:532px;width:100%">
-                                                        <p class="text-center"
-                                                           style="margin:0;margin-bottom:10px;color:#0a0a0a;font-family:Helvetica,Arial,sans-serif;font-size:14px;font-weight:400;line-height:1.3;margin:0;margin-bottom:10px;padding:0;text-align:center">
-                                                            <a href="https://apitable.com" target="_blank"
-                                                               style="margin:0;color:#7b67ee;font-family:Helvetica,Arial,sans-serif;font-weight:400;line-height:1.3;margin:0;padding:0;text-align:left;text-decoration:none">Contact us</a>
-                                                        </p>
-                                                    </center>
-                                                    <p></p>
-                                                </th>
-                                                <th class="expander"
-                                                    style="margin:0;color:#0a0a0a;font-family:Helvetica,Arial,sans-serif;font-size:16px;font-weight:400;line-height:1.3;margin:0;padding:0!important;text-align:left;visibility:hidden;width:0">
-                                                </th>
-                                            </tr>
-                                            </tbody>
-                                        </table>
-                                    </th>
-                                </tr>
-                                </tbody>
-                            </table>
-                        </td>
-                    </tr>
-                    </tbody>
-                </table>
-            </center>
-        </td>
-    </tr>
-    </tbody>
-</table>
-</body>
-=======
-<!DOCTYPE html PUBLIC "-//W3C//DTD XHTML 1.0 Strict//EN" "http://www.w3.org/TR/xhtml1/DTD/xhtml1-strict.dtd">
-<html xmlns="http://www.w3.org/1999/xhtml">
-
-<head>
-    <meta http-equiv="Content-Type" content="text/html; charset=utf-8">
-    <meta name="viewport" content="width=device-width">
-    <title>Title</title>
-    <style></style>
-</head>
-
-<body
-        style="-moz-box-sizing:border-box;-ms-text-size-adjust:100%;-webkit-box-sizing:border-box;-webkit-text-size-adjust:100%;margin:0;background:#f3f3f3!important;box-sizing:border-box;color:#0a0a0a;font-family:Helvetica,Arial,sans-serif;font-size:16px;font-weight:400;line-height:1.3;margin:0;min-width:100%;padding:0;text-align:left;width:100%!important">
-
-<table class="body" data-made-with-foundation=""
-       style="Margin:0;background:#f3f3f3!important;border-collapse:collapse;border-spacing:0;color:#0a0a0a;font-family:Helvetica,Arial,sans-serif;font-size:16px;font-weight:400;height:100%;line-height:1.3;margin:0;padding:0;text-align:left;vertical-align:top;width:100%">
-    <tbody>
-    <tr style="padding:0;text-align:left;vertical-align:top">
-        <td class="float-center" align="center" valign="top"
-            style="margin:0 auto;border-collapse:collapse!important;color:#0a0a0a;float:none;font-family:Helvetica,Arial,sans-serif;font-size:16px;font-weight:400;line-height:1.3;margin:0 auto;padding:0;text-align:center;vertical-align:top;word-wrap:break-word">
-                <table class="spacer float-center"
-                       style="Margin:0 auto;border-collapse:collapse;border-spacing:0;float:none;margin:0 auto;padding:0;text-align:center;vertical-align:top;width:100%">
-                    <tbody>
-                    <tr style="padding:0;text-align:left;vertical-align:top">
-                        <td height="16px"
-                            style="border-collapse:collapse!important;color:#0a0a0a;font-family:Helvetica,Arial,sans-serif;font-size:16px;font-weight:400;line-height:16px;margin:0;padding:0;text-align:left;vertical-align:top;word-wrap:break-word">
-                        </td>
-                    </tr>
-                    </tbody>
-                </table>
-                <table align="center" class="container header float-center"
-                       style="Margin:0 auto;background:#f3f3f3;border-collapse:collapse;border-spacing:0;float:none;margin:0 auto;padding:0;text-align:center;vertical-align:top;width:580px">
-                    <tbody>
-                    <tr style="padding:0;text-align:left;vertical-align:top">
-                        <td
-                                style="border-collapse:collapse!important;color:#0a0a0a;font-family:Helvetica,Arial,sans-serif;font-size:16px;font-weight:400;line-height:1.3;margin:0;padding:0;text-align:left;vertical-align:top;word-wrap:break-word">
-                            <table class="row collapse"
-                                   style="border-collapse:collapse;border-spacing:0;display:table;padding:0;position:relative;text-align:left;vertical-align:top;width:100%">
-                                <tbody>
-                                <tr style="padding:0;text-align:left;vertical-align:top">
-                                    <th class="small-12 large-12 columns first last"
-                                        style="Margin:0 auto;color:#0a0a0a;font-family:Helvetica,Arial,sans-serif;font-size:16px;font-weight:400;line-height:1.3;margin:0 auto;padding:0;padding-bottom:16px;padding-left:0;padding-right:0;text-align:left;width:588px">
-                                        <table
-                                                style="border-collapse:collapse;border-spacing:0;padding:0;text-align:left;vertical-align:top;width:100%">
-                                            <tbody>
-                                            <tr style="padding:0;text-align:left;vertical-align:top">
-                                                <th
-                                                        style="Margin:0;color:#0a0a0a;font-family:Helvetica,Arial,sans-serif;font-size:16px;font-weight:400;line-height:1.3;margin:0;padding:0;text-align:left">
                                                     <img src="https://legacy-s1.apitable.com/space/2022/09/20/a5de38aec6cc78aa3f447cf3a18aeb69" alt=""
                                                          style="clear:both;display:block;max-width:100%;outline:0;text-decoration:none;width:120px">
                                                 </th>
@@ -460,5 +227,4 @@
     </tbody>
 </table>
 </body>
->>>>>>> 2fceb971
 </html>