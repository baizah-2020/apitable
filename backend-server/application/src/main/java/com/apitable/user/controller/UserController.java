/*
 * APITable <https://github.com/apitable/apitable>
 * Copyright (C) 2022 APITable Ltd. <https://apitable.com>
 *
 * This program is free software: you can redistribute it and/or modify
 * it under the terms of the GNU Affero General Public License as published by
 * the Free Software Foundation, either version 3 of the License, or
 * (at your option) any later version.
 *
 * This program is distributed in the hope that it will be useful,
 * but WITHOUT ANY WARRANTY; without even the implied warranty of
 * MERCHANTABILITY or FITNESS FOR A PARTICULAR PURPOSE.  See the
 * GNU Affero General Public License for more details.
 *
 * You should have received a copy of the GNU Affero General Public License
 * along with this program.  If not, see <http://www.gnu.org/licenses/>.
 */

package com.apitable.user.controller;

import static com.apitable.core.constants.RedisConstants.ERROR_PWD_NUM_DIR;
import static com.apitable.space.enums.LabsApplicantTypeEnum.SPACE_LEVEL_FEATURE;
import static com.apitable.space.enums.LabsFeatureEnum.ofLabsFeature;
import static com.apitable.space.enums.LabsFeatureException.SPACE_ID_NOT_EMPTY;
import static com.apitable.space.enums.SpaceException.NOT_IN_SPACE;
import static com.apitable.user.enums.UserClosingException.USER_APPLIED_FOR_CLOSING;
import static com.apitable.user.enums.UserClosingException.USER_CANCELED_CLOSING;
import static com.apitable.user.enums.UserClosingException.USER_NOT_ALLOWED_CANCEL_CLOSING;
import static com.apitable.user.enums.UserClosingException.USER_NOT_ALLOWED_TO_CLOSE;
import static com.apitable.user.enums.UserException.EMAIL_HAS_BIND;
import static com.apitable.user.enums.UserException.EMAIL_NO_EXIST;
import static com.apitable.user.enums.UserException.MOBILE_HAS_REGISTER;
import static com.apitable.user.enums.UserException.MOBILE_NO_EXIST;
import static com.apitable.user.enums.UserException.MODIFY_PASSWORD_ERROR;
import static com.apitable.user.enums.UserException.PASSWORD_HAS_SETTING;
import static com.apitable.user.enums.UserException.USER_NOT_BIND_EMAIL;
import static com.apitable.user.enums.UserException.USER_NOT_BIND_PHONE;
import static com.apitable.user.enums.UserException.USER_NOT_EXIST;

import cn.hutool.core.util.BooleanUtil;
import cn.hutool.core.util.ObjectUtil;
import cn.hutool.core.util.StrUtil;
import com.apitable.base.enums.ParameterException;
import com.apitable.base.enums.ValidateType;
import com.apitable.base.service.ParamVerificationService;
import com.apitable.core.support.ResponseData;
import com.apitable.core.util.ExceptionUtil;
import com.apitable.core.util.HttpContextUtil;
import com.apitable.interfaces.auth.model.UserAuth;
import com.apitable.interfaces.eventbus.facade.EventBusFacade;
import com.apitable.interfaces.eventbus.model.UserInfoChangeEvent;
import com.apitable.interfaces.social.facade.SocialServiceFacade;
import com.apitable.interfaces.user.facade.UserServiceFacade;
import com.apitable.organization.ro.CheckUserEmailRo;
import com.apitable.organization.ro.UserLinkEmailRo;
import com.apitable.organization.service.IMemberService;
import com.apitable.shared.cache.bean.LoginUserDto;
import com.apitable.shared.cache.bean.UserSpaceDto;
import com.apitable.shared.cache.service.UserActiveSpaceCacheService;
import com.apitable.shared.cache.service.UserSpaceCacheService;
import com.apitable.shared.captcha.CodeValidateScope;
import com.apitable.shared.captcha.ValidateCodeProcessorManage;
import com.apitable.shared.captcha.ValidateCodeType;
import com.apitable.shared.captcha.ValidateTarget;
import com.apitable.shared.captcha.sms.ISmsService;
import com.apitable.shared.captcha.sms.TencentConstants;
import com.apitable.shared.component.TaskManager;
import com.apitable.shared.component.scanner.annotation.ApiResource;
import com.apitable.shared.component.scanner.annotation.GetResource;
import com.apitable.shared.component.scanner.annotation.PostResource;
import com.apitable.shared.config.properties.ConstProperties;
import com.apitable.shared.context.LoginContext;
import com.apitable.shared.context.SessionContext;
import com.apitable.shared.util.StringUtil;
import com.apitable.shared.util.information.ClientOriginInfo;
import com.apitable.shared.util.information.InformationUtil;
import com.apitable.space.enums.LabsApplicantTypeEnum;
import com.apitable.space.service.ILabsApplicantService;
import com.apitable.space.vo.LabsFeatureVo;
import com.apitable.user.entity.UserEntity;
import com.apitable.user.ro.CodeValidateRo;
import com.apitable.user.ro.EmailCodeValidateRo;
import com.apitable.user.ro.RetrievePwdOpRo;
import com.apitable.user.ro.SmsCodeValidateRo;
import com.apitable.user.ro.UpdatePwdOpRo;
import com.apitable.user.ro.UserLabsFeatureRo;
import com.apitable.user.ro.UserOpRo;
import com.apitable.user.service.IUserHistoryService;
import com.apitable.user.service.IUserService;
import com.apitable.user.vo.UserInfoVo;
import com.apitable.workspace.service.INodeService;
import io.swagger.v3.oas.annotations.Operation;
import io.swagger.v3.oas.annotations.Parameter;
import io.swagger.v3.oas.annotations.Parameters;
import io.swagger.v3.oas.annotations.enums.ParameterIn;
import io.swagger.v3.oas.annotations.media.Schema;
import io.swagger.v3.oas.annotations.tags.Tag;
import java.util.ArrayList;
import java.util.List;
import javax.annotation.Resource;
import javax.servlet.http.HttpServletRequest;
import javax.validation.Valid;
import lombok.extern.slf4j.Slf4j;
import org.springframework.data.redis.core.RedisTemplate;
import org.springframework.web.bind.annotation.RequestBody;
import org.springframework.web.bind.annotation.RequestMethod;
import org.springframework.web.bind.annotation.RequestParam;
import org.springframework.web.bind.annotation.RestController;

/**
 * user interface.
 */
@Slf4j
@RestController
@Tag(name = "Account Center Module_User Management Interface")
@ApiResource(path = "/user")
public class UserController {

    /**
     * ConstProperties.
     */
    @Resource
    private ConstProperties constProperties;

    /**
     * IUserService.
     */
    @Resource
    private IUserService iUserService;

    /**
     * ISmsService.
     */
    @Resource
    private ISmsService iSmsService;

    /**
     * RedisTemplate.
     */
    @Resource
    private RedisTemplate<String, Integer> redisTemplate;

    /**
     * ParamVerificationService.
     */
    @Resource
    private ParamVerificationService verificationService;

    /**
     * ILabsApplicantService.
     */
    @Resource
    private ILabsApplicantService iLabsApplicantService;

    /**
     * UserSpaceCacheService.
     */
    @Resource
    private UserSpaceCacheService userSpaceCacheService;

    /**
     * UserActiveSpaceCacheService.
     */
    @Resource
    private UserActiveSpaceCacheService userActiveSpaceCacheService;

    /**
     * IUserHistoryService.
     */
    @Resource
    private IUserHistoryService userHistoryService;

    /**
     * INodeService.
     */
    @Resource
    private INodeService iNodeService;

    /**
     * SocialServiceFacade.
     */
    @Resource
    private SocialServiceFacade socialServiceFacade;

    /**
     * EventBusFacade.
     */
    @Resource
    private EventBusFacade eventBusFacade;

    /**
     * IMemberService.
     */
    @Resource
    private IMemberService iMemberService;

    @Resource
    private UserServiceFacade userServiceFacade;

    /**
     * Get personal information.
     *
     * @param spaceId space id
     * @param nodeId  node id
     * @param filter  filter
     * @param request HttpServletRequest
     * @return Get personal information
     */
    @GetResource(name = "get personal information", path = "/me",
        requiredPermission = false)
    @Operation(summary = "get personal information", description = "get personal "
        + "information")
    @Parameters({
        @Parameter(name = "spaceId", description = "space id",
            schema = @Schema(type = "string"), in = ParameterIn.QUERY, example =
            "spc8mXUeiXyVo"),
        @Parameter(name = "nodeId", description = "node id", schema =
            @Schema(type = "string"), in = ParameterIn.QUERY, example = "dstS94qPZFXjC1LKns"),
        @Parameter(name = "filter", description = "whether to filter space "
            + "related information", schema = @Schema(type = "boolean"),
            in = ParameterIn.QUERY, example = "true")
    })
    public ResponseData<UserInfoVo> userInfo(
        @RequestParam(name = "spaceId", required = false) final String spaceId,
        @RequestParam(name = "nodeId", required = false) final String nodeId,
        @RequestParam(name = "filter", required = false, defaultValue =
            "false") final Boolean filter,
        final HttpServletRequest request) {
        Long userId = SessionContext.getUserId();

        // try to return SpaceId
        String trySpaceId = tryReturnSpaceId(nodeId, spaceId, userId, request);

        // Get user information
        UserInfoVo userInfo = iUserService.getCurrentUserInfo(userId,
            trySpaceId,
            filter);

        // Returns the domain name bound to the space station
        String spaceDomain = returnSpaceDomain(trySpaceId,
            userInfo.getSpaceId());
        userInfo.setSpaceDomain(spaceDomain);
        return ResponseData.success(userInfo);
    }

    /**
     * Get space id.
     *
     * @param nodeId  node id
     * @param spaceId space id
     * @param userId  user id
     * @param request HttpServletRequest
     * @return space id
     */
    // Before getting the user information, try to return the Space id first
    private String tryReturnSpaceId(final String nodeId, final String spaceId,
        final Long userId,
        final HttpServletRequest request) {
        if (StrUtil.isNotBlank(nodeId)) {
            // 1.Use url - NodeId to locate the space and return the bound
            // domain name
            return iNodeService.getSpaceIdByNodeIdIncludeDeleted(nodeId);
        }
        if (StrUtil.isBlank(spaceId)) {
            // 2.The user does not actively locate the space station behavior
            // - use the current access domain name to locate the space station
            String remoteHost = HttpContextUtil.getRemoteHost(request);
            String domainBindSpaceId =
                socialServiceFacade.getSpaceIdByDomainName(
                    remoteHost);
            if (StrUtil.isNotBlank(domainBindSpaceId)) {
                // Exception: The registrant uses an exclusive domain name,
                // and then logs in with an account and password;
                // Return to the exclusive domain name space station The
                // current registrant does not have permission to operate the
                // space;
                // At that time, return the last active space ID of the user
                Long memberId = iMemberService.getMemberIdByUserIdAndSpaceId(
                    userId, domainBindSpaceId);
                if (ObjectUtil.isNull(memberId)) {
                    // No operation permission, get the last active node of
                    // active users
                    return userActiveSpaceCacheService.getLastActiveSpace(
                        userId);
                } else {
                    return domainBindSpaceId;
                }
            }
        }
        return spaceId;
    }

    /**
     * Get space station domain.
     *
     * @param spaceId     space id
     * @param userSpaceId user space id
     * @return space station domain
     */
    // Return the space station domain name
    private String returnSpaceDomain(final String spaceId,
        final String userSpaceId) {
        // Returns the domain name information, and returns the public domain
        // name if there is no credential acquisition or search
        if (StrUtil.isNotBlank(spaceId)) {
            // 3.If the precondition space id is not empty, return the bound
            // domain name directly
            return socialServiceFacade.getDomainNameBySpaceId(spaceId, false);
        } else {
            // 4.If there is none, operate according to the last active space
            if (StrUtil.isBlank(userSpaceId)) {
                return constProperties.defaultServerDomain();
            } else {
                return socialServiceFacade.getDomainNameBySpaceId(userSpaceId,
                    false);
            }
        }
    }

    /**
     * Query whether users bind mail.
     *
     * @return {@link ResponseData}
     */
    @GetResource(name = "Query whether user bind mail", path = "/email/bind",
        requiredPermission = false)
    @Operation(summary = "Query whether users bind mail", description = "Query "
        + "whether users bind mail")
    public ResponseData<Boolean> validBindEmail() {
        Long userId = SessionContext.getUserId();
        Boolean exist = iUserService.checkUserHasBindEmail(userId);
        return ResponseData.success(exist);
    }

    /**
     * Query whether the user is consistent with the specified mail.
     *
     * @param data CheckUserEmailRo
     * @return {@link ResponseData}
     */
    @PostResource(name = "Query whether the user is consistent with the "
        + "specified mail", path = "/validate/email", requiredPermission =
        false)
    @Operation(summary = "Query whether the user is consistent with the "
        + "specified mail", description = "Query whether the user is consistent "
        + "with the specified mail. It can only be determined if the user has"
        + " bound the mail")
    public ResponseData<Boolean> validSameEmail(
        @RequestBody @Valid final CheckUserEmailRo data) {
        Long userId = SessionContext.getUserId();
        UserEntity user = iUserService.getById(userId);
        ExceptionUtil.isNotNull(user, USER_NOT_EXIST);
        ExceptionUtil.isNotNull(user.getEmail(), USER_NOT_BIND_EMAIL);
        return ResponseData.success(user.getEmail().equals(data.getEmail()));
    }

    /**
     * Associate the invited mail.
     *
     * @param data UserLinkEmailRo
     * @return {@link ResponseData}
     */
    @PostResource(name = "Associate the invited mail", path = "/link"
        + "/inviteEmail", requiredPermission = false)
<<<<<<< HEAD
    @ApiOperation(value = "Associate the invited mail", notes = "Users can "
        + "only associate with invited mail when they have no other mail",
        consumes = MediaType.APPLICATION_JSON_VALUE, produces =
        MediaType.APPLICATION_JSON_VALUE)
    public ResponseData<Void> linkInviteEmail(
=======
    @Operation(summary = "Associate the invited mail", description = "Users can "
        + "only associate with invited mail when they have no other mail")
    public ResponseData<Void> bindEmail(
>>>>>>> 99f80b54
        @RequestBody @Valid final UserLinkEmailRo data) {
        String email = data.getEmail();
        String spaceId = data.getSpaceId();
        Long userId = SessionContext.getUserId();
        iUserService.bindMemberByEmail(userId, spaceId, email);
        return ResponseData.success();
    }

    /**
     * Bind mail.
     *
     * @param param EmailCodeValidateRo
     * @return {@link ResponseData}
     */
    @PostResource(name = "Bind mail", path = "/bindEmail",
        requiredPermission = false)
<<<<<<< HEAD
    @ApiOperation(value = "Bind mail", notes = "Bind mail and modify mail",
        consumes = MediaType.APPLICATION_JSON_VALUE, produces =
        MediaType.APPLICATION_JSON_VALUE)
    public ResponseData<Void> bindEmail(
=======
    @Operation(summary = "Bind mail", description = "Bind mail and modify mail")
    public ResponseData<Void> verifyEmail(
>>>>>>> 99f80b54
        @RequestBody @Valid final EmailCodeValidateRo param) {
        ValidateTarget target = ValidateTarget.create(param.getEmail());
        ValidateCodeProcessorManage.me()
            .findValidateCodeProcessor(ValidateCodeType.EMAIL)
            .validate(target, param.getCode(), true,
                CodeValidateScope.BOUND_EMAIL);
        // Judge whether it exists
        boolean exist = iUserService.checkByEmail(param.getEmail());
        ExceptionUtil.isFalse(exist, EMAIL_HAS_BIND);
        Long userId = SessionContext.getUserId();
        iUserService.updateEmailByUserId(userId, param.getEmail());
        return ResponseData.success();
    }

    /**
     * Unbind mail.
     *
     * @param param CodeValidateRo
     * @return {@link ResponseData}
     */
    @PostResource(name = "Unbind mail", path = "/unbindEmail",
        requiredPermission = false)
    @Operation(summary = "Unbind mail", description = "Bind mail and modify mail")
    public ResponseData<Void> unbindEmail(
        @RequestBody @Valid final CodeValidateRo param) {
        LoginUserDto loginUser = LoginContext.me().getLoginUser();
        // Judge whether users bind mail
        ExceptionUtil.isNotBlank(loginUser.getEmail(), USER_NOT_BIND_EMAIL);
        ValidateTarget target = ValidateTarget.create(loginUser.getEmail());
        ValidateCodeProcessorManage.me()
            .findValidateCodeProcessor(ValidateCodeType.EMAIL)
            .validate(target, param.getCode(), true,
                CodeValidateScope.COMMON_VERIFICATION);
        iUserService.unbindEmailByUserId(loginUser.getUserId());
        return ResponseData.success();
    }

    /**
     * Bind a new phone.
     *
     * @param param SmsCodeValidateRo
     * @return {@link ResponseData}
     */
    @PostResource(name = "Bind a new phone", path = "/bindPhone",
        requiredPermission = false)
    @Operation(summary = "Bind a new phone", description = "Bind a new phone")
    public ResponseData<Void> verifyPhone(
        @RequestBody @Valid final SmsCodeValidateRo param) {
        ValidateTarget target = ValidateTarget.create(param.getPhone(),
            param.getAreaCode());
        ValidateCodeProcessorManage.me()
            .findValidateCodeProcessor(ValidateCodeType.SMS)
            .validate(target, param.getCode(), true,
                CodeValidateScope.BOUND_MOBILE);
        // Judge whether it exists
        boolean exist = iUserService.checkByCodeAndMobile(param.getAreaCode(),
            param.getPhone());
        ExceptionUtil.isFalse(exist, MOBILE_HAS_REGISTER);
        Long userId = SessionContext.getUserId();
        iUserService.updateMobileByUserId(userId, param.getAreaCode(),
            param.getPhone());
        return ResponseData.success();
    }

    /**
     * Unbind mobile phone.
     *
     * @param param CodeValidateRo
     * @return {@link ResponseData}
     */
    @PostResource(name = "Unbind mobile phone", path = "/unbindPhone",
        requiredPermission = false)
    @Operation(summary = "Unbind mobile phone", description = "Unbind mobile "
        + "phone")
    public ResponseData<Void> unbindPhone(
        @RequestBody @Valid final CodeValidateRo param) {
        LoginUserDto loginUser = LoginContext.me().getLoginUser();
        // Judge whether the user binds the mobile phone number
        ExceptionUtil.isNotBlank(loginUser.getMobile(), USER_NOT_BIND_PHONE);
        ValidateTarget target = ValidateTarget.create(loginUser.getMobile(),
            loginUser.getAreaCode());
        ValidateCodeProcessorManage.me()
            .findValidateCodeProcessor(ValidateCodeType.SMS)
            .validate(target, param.getCode(), true,
                CodeValidateScope.UN_BOUND_MOBILE);
        iUserService.unbindMobileByUserId(loginUser.getUserId());
        return ResponseData.success();
    }

    /**
     * Edit user information.
     *
     * @param param UserOpRo
     * @return {@link ResponseData}
     */
    @PostResource(name = "Edit user information", path = "/update",
        requiredPermission = false)
    @Operation(summary = "Edit user information", description = "Request "
        + "parameters cannot be all empty")
    public ResponseData<String> update(
        @RequestBody @Valid final UserOpRo param) {
        ExceptionUtil.isTrue(
            StrUtil.isNotBlank(param.getAvatar()) || StrUtil.isNotBlank(
                param.getNickName()) || ObjectUtil.isNotNull(
                param.getAvatarColor())
                || StrUtil.isNotBlank(param.getLocale()) || StrUtil.isNotBlank(
                param.getTimeZone()), ParameterException.NO_ARG);
        Long userId = SessionContext.getUserId();
        iUserService.edit(userId, param);
        if (StrUtil.isNotBlank(param.getAvatar())
            && param.getAvatarColor() == null) {
            return ResponseData.success(StringUtil.trimSlash(
                constProperties.getOssBucketByAsset().getResourceUrl())
                + param.getAvatar());
        }
        if (BooleanUtil.isTrue(param.getInit()) && StrUtil.isNotBlank(
            param.getNickName())) {
            // buried point - initialize nickname
            ClientOriginInfo origin =
                InformationUtil.getClientOriginInfoInCurrentHttpContext(
                    false, true);
            eventBusFacade.onEvent(new UserInfoChangeEvent(userId, origin));
        }
        return ResponseData.success(null);
    }

    /**
     * Change Password.
     *
     * @param param UpdatePwdOpRo
     * @return {@link ResponseData}
     */
    @PostResource(name = "Change Password", path = "/updatePwd",
        requiredPermission = false)
    @Operation(summary = "Change Password", description = "Scene: 1. Personal "
        + "setting and password modification; 2. Initialize after login for "
        + "accounts without password")
    public ResponseData<Void> updatePwd(
        @RequestBody final UpdatePwdOpRo param) {
        verificationService.verifyPassword(param.getPassword());
        Long userId = SessionContext.getUserId();
        if (StrUtil.isNotBlank(param.getCode())) {
            // Scene 1: Verification of verification code
            LoginUserDto loginUserDto = LoginContext.me().getLoginUser();
            if (param.getType() == ValidateType.EMAIL_CODE) {
                ValidateTarget target = ValidateTarget.create(
                    loginUserDto.getEmail());
                ValidateCodeProcessorManage.me()
                    .findValidateCodeProcessor(ValidateCodeType.EMAIL)
                    .validate(target, param.getCode(), true,
                        CodeValidateScope.COMMON_VERIFICATION);
            } else if (param.getType() == ValidateType.SMS_CODE) {
                ValidateTarget target = ValidateTarget.create(
                    loginUserDto.getMobile(), loginUserDto.getAreaCode());
                ValidateCodeProcessorManage.me()
                    .findValidateCodeProcessor(ValidateCodeType.SMS)
                    .validate(target, param.getCode(), true,
                        CodeValidateScope.UPDATE_PWD);
            } else {
                // The account is not bound to the mobile phone and email at
                // the same time, so the verification code verification can
                // be skipped
                ExceptionUtil.isTrue(StrUtil.isBlank(loginUserDto.getEmail())
                        && StrUtil.isBlank(loginUserDto.getMobile()),
                    MODIFY_PASSWORD_ERROR);
            }
            // Change Password
            iUserService.updatePwd(userId, param.getPassword());
            // Send SMS notification asynchronously
            if (StrUtil.isNotBlank(loginUserDto.getMobile())) {
                ValidateTarget target = ValidateTarget.create(
                    loginUserDto.getMobile(), loginUserDto.getAreaCode());
                TaskManager.me().execute(() -> iSmsService.sendMessage(target,
                    TencentConstants.SmsTemplate
                        .UPDATE_PASSWORD_SUCCESS_NOTICE));
            }
            // Close the login session of other end of the account
            iUserService.closeMultiSession(userId, true);
        } else {
            // Judge whether the user account is set with a password. The
            // account with a password cannot be initialized
            boolean needPwd = LoginContext.me().getLoginUser().getNeedPwd();
            ExceptionUtil.isTrue(needPwd, PASSWORD_HAS_SETTING);
            iUserService.updatePwd(userId, param.getPassword());
        }
        return ResponseData.success();
    }

    /**
     * Retrieve password.
     *
     * @param param RetrievePwdOpRo
     * @return {@link ResponseData}
     */
    @PostResource(name = "Retrieve password", path = "/retrievePwd",
        requiredLogin = false)
    @Operation(summary = "Retrieve password")
    public ResponseData<Void> retrievePwd(
        @RequestBody @Valid final RetrievePwdOpRo param) {
        // Verify password format
        verificationService.verifyPassword(param.getPassword());
        UserEntity user;
        if (param.getType() == ValidateType.EMAIL_CODE) {
            // Check the email verification code
            ValidateTarget target = ValidateTarget.create(param.getUsername());
            ValidateCodeProcessorManage.me()
                .findValidateCodeProcessor(ValidateCodeType.EMAIL)
                .validate(target, param.getCode(), true,
                    CodeValidateScope.COMMON_VERIFICATION);
            // Determine whether the account exists
            user = iUserService.getByEmail(param.getUsername());
            ExceptionUtil.isNotNull(user, EMAIL_NO_EXIST);
        } else {
            // Check SMS verification code
            ValidateTarget target = ValidateTarget.create(param.getUsername(),
                param.getAreaCode());
            ValidateCodeProcessorManage.me()
                .findValidateCodeProcessor(ValidateCodeType.SMS)
                .validate(target, param.getCode(), true,
                    CodeValidateScope.UPDATE_PWD);
            // Determine whether the account exists
            user = iUserService.getByCodeAndMobilePhone(param.getAreaCode(),
                param.getUsername());
            ExceptionUtil.isNotNull(user, MOBILE_NO_EXIST);
        }
        Long id = user.getId();
        // Change Password
        iUserService.updatePwd(id, param.getPassword());
        // Send SMS notification asynchronously
        if (user.getMobilePhone() != null) {
            TaskManager.me().execute(() -> iSmsService.sendMessage(
                ValidateTarget.create(user.getMobilePhone(), user.getCode()),
                TencentConstants.SmsTemplate.UPDATE_PASSWORD_SUCCESS_NOTICE));
        }
        // Close the login session of other end of the account
        iUserService.closeMultiSession(id, false);
        // Unlock the account caused by frequent password errors
        redisTemplate.delete(ERROR_PWD_NUM_DIR + id);
        return ResponseData.success();
    }

    /**
     * Apply for cancellation of user account.
     *
     * @return {@link ResponseData}
     */
    @PostResource(name = "Apply for cancellation of user account", path =
        "/applyForClosing", requiredPermission = false)
    @Operation(summary = "Apply for cancellation of user account", description =
        "Registered login user applies for account cancellation")
    public ResponseData<Void> applyForClosing() {
        // Get the current login user
        Long userId = SessionContext.getUserId();
        UserEntity user = iUserService.getById(userId);
        // Judge whether the user has applied for account cancellation
        ExceptionUtil.isFalse(user.getIsPaused(), USER_APPLIED_FOR_CLOSING);
        // Judge whether the current user meets the logout conditions
        boolean allowedToBeClosed =
            userHistoryService.checkAccountAllowedToBeClosed(
                userId);
        ExceptionUtil.isTrue(allowedToBeClosed, USER_NOT_ALLOWED_TO_CLOSE);
        // Cancel the account and enter the calm period
        iUserService.applyForClosingAccount(user);
        // Destroy user cookies and maintain sessions
        iUserService.closeMultiSession(userId, true);
        return ResponseData.success();
    }

    /**
     * Verify whether the account can be cancelled.
     *
     * @return {@link ResponseData}
     */
    @GetResource(name = "Verify whether the account can be cancelled", path =
        "/checkForClosing", requiredPermission = false)
    @Operation(summary = "Verify whether the account can be cancelled",
        description = "Unregistered users verify whether the account meets the "
            + "cancellation conditions")
    public ResponseData<Void> checkForClosing() {
        // Get the current login user
        Long userId = SessionContext.getUserId();
        // Judge whether the current user meets the account cancellation
        // conditions
        boolean isAllowedToBeClosed =
            userHistoryService.checkAccountAllowedToBeClosed(
                userId);
        ExceptionUtil.isTrue(isAllowedToBeClosed, USER_NOT_ALLOWED_TO_CLOSE);
        return ResponseData.success();
    }

    /**
     * Apply for account restoration.
     *
     * @return {@link ResponseData}
     */
    @PostResource(name = "Apply for account restoration", path =
        "/cancelClosing", requiredPermission = false)
    @Operation(summary = "Apply for account restoration", description = "User "
        + "recovery account has been applied for cancellation")
    public ResponseData<Void> cancelClosing() {
        // Get the current login user
        Long userId = SessionContext.getUserId();
        UserEntity user = iUserService.getById(userId);
        // The account cancellation application has not been submitted and
        // cannot be withdrawn
        ExceptionUtil.isTrue(user.getIsPaused(),
            USER_NOT_ALLOWED_CANCEL_CLOSING);
        // The account has passed the calm period and cannot be recovered
        ExceptionUtil.isFalse(user.getIsDeleted(), USER_CANCELED_CLOSING);
        // Cancel account cancellation
        iUserService.cancelClosingAccount(user);
        return ResponseData.success();
    }

    /**
     * Get the enabled experimental functions.
     *
     * @param spaceId space id
     * @return {@link ResponseData}
     */
    @GetResource(name = "Get the enabled experimental functions", path =
        "/labs/features", requiredPermission = false)
    @Operation(summary = "Get the enabled experimental functions", description =
        "Get the enabled experimental functions")
    public ResponseData<LabsFeatureVo> getEnabledLabFeatures(
        @RequestParam final String spaceId) {
        Long userId = SessionContext.getUserId();
        List<String> applicants = new ArrayList<>();
        if (StrUtil.isNotBlank(spaceId)) {
            applicants.add(spaceId);
        }
        applicants.add(Long.toString(userId));
        return ResponseData.success(
            iLabsApplicantService.getUserCurrentFeatureApplicants(applicants));
    }

    /**
     * Update the usage status of laboratory functions.
     *
     * @param userLabsFeatureRo UserLabsFeatureRo
     * @return {@link ResponseData}
     */
    @PostResource(path = "/labs/features", requiredPermission = false)
    @Operation(summary = "Update the usage status of laboratory functions",
        description = "Update the usage status of laboratory functions")
    public ResponseData<Void> updateLabsFeatureStatus(
        @RequestBody @Valid final UserLabsFeatureRo userLabsFeatureRo) {
        // Get the user ID of the current user
        Long userId = SessionContext.getUserId();
        // Get the space ID of the space station level function to be operated
        String spaceId = userLabsFeatureRo.getSpaceId();
        // Get the feature key of the function to be operated
        String featureKey = userLabsFeatureRo.getKey();
        // The space level function must be operated with the space ID,
        // otherwise it is not allowed to operate
        LabsApplicantTypeEnum applicantType = ofLabsFeature(
            featureKey).getApplicantType();
        ExceptionUtil.isFalse(
            SPACE_LEVEL_FEATURE.equals(applicantType) && StrUtil.isBlank(
                spaceId), SPACE_ID_NOT_EMPTY);
        // When the operating user does not belong to the space, operation is
        // not allowed
        UserSpaceDto userSpace = userSpaceCacheService.getUserSpace(userId,
            spaceId);
        ExceptionUtil.isNotNull(userSpace, NOT_IN_SPACE);
        String applicant =
            StrUtil.isNotBlank(spaceId) ? spaceId : Long.toString(userId);
        if (userLabsFeatureRo.getIsEnabled()) {
            // Enable experimental features
            iLabsApplicantService.enableLabsFeature(applicant, applicantType,
                featureKey, userId);
        } else {
            // Disable experimental functions
            iLabsApplicantService.disableLabsFeature(applicant, featureKey);
        }
        return ResponseData.success();
    }

    /**
     * Delete active space cache.
     *
     * @return {@link ResponseData}
     */
    @PostResource(path = "/delActiveSpaceCache", method = {
        RequestMethod.GET}, requiredPermission = false)
    @Operation(summary = "Delete Active Space Cache")
    public ResponseData<Void> delActiveSpaceCache() {
        // Fill in the invitation code and reward integral
        Long userId = SessionContext.getUserId();
        userActiveSpaceCacheService.delete(userId);
        return ResponseData.success();
    }

    /**
     * reset password router.
     *
     * @return {@link ResponseData}
     */
    @PostResource(path = "/resetPassword")
    @ApiOperation(value = "reset password router", hidden = true)
    public ResponseData<Void> resetPassword() {
        Long userId = SessionContext.getUserId();
        boolean result = userServiceFacade.resetPassword(new UserAuth(userId));
        if (result) {
            return ResponseData.success();
        }
        return ResponseData.error();
    }

    /**
     * reset password router.
     *
     * @return {@link ResponseData}
     */
    @PostResource(path = "/verifyEmail")
    @ApiOperation(value = "verify user's email", hidden = true)
    public ResponseData<Void> verifyEmail() {
        Long userId = SessionContext.getUserId();
        boolean result = userServiceFacade.verifyEmail(new UserAuth(userId));
        if (result) {
            return ResponseData.success();
        }
        return ResponseData.error();
    }
}<|MERGE_RESOLUTION|>--- conflicted
+++ resolved
@@ -362,17 +362,9 @@
      */
     @PostResource(name = "Associate the invited mail", path = "/link"
         + "/inviteEmail", requiredPermission = false)
-<<<<<<< HEAD
-    @ApiOperation(value = "Associate the invited mail", notes = "Users can "
-        + "only associate with invited mail when they have no other mail",
-        consumes = MediaType.APPLICATION_JSON_VALUE, produces =
-        MediaType.APPLICATION_JSON_VALUE)
-    public ResponseData<Void> linkInviteEmail(
-=======
     @Operation(summary = "Associate the invited mail", description = "Users can "
         + "only associate with invited mail when they have no other mail")
     public ResponseData<Void> bindEmail(
->>>>>>> 99f80b54
         @RequestBody @Valid final UserLinkEmailRo data) {
         String email = data.getEmail();
         String spaceId = data.getSpaceId();
@@ -389,15 +381,8 @@
      */
     @PostResource(name = "Bind mail", path = "/bindEmail",
         requiredPermission = false)
-<<<<<<< HEAD
-    @ApiOperation(value = "Bind mail", notes = "Bind mail and modify mail",
-        consumes = MediaType.APPLICATION_JSON_VALUE, produces =
-        MediaType.APPLICATION_JSON_VALUE)
-    public ResponseData<Void> bindEmail(
-=======
     @Operation(summary = "Bind mail", description = "Bind mail and modify mail")
     public ResponseData<Void> verifyEmail(
->>>>>>> 99f80b54
         @RequestBody @Valid final EmailCodeValidateRo param) {
         ValidateTarget target = ValidateTarget.create(param.getEmail());
         ValidateCodeProcessorManage.me()
