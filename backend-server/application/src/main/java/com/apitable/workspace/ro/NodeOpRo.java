/*
 * APITable <https://github.com/apitable/apitable>
 * Copyright (C) 2022 APITable Ltd. <https://apitable.com>
 *
 * This program is free software: you can redistribute it and/or modify
 * it under the terms of the GNU Affero General Public License as published by
 * the Free Software Foundation, either version 3 of the License, or
 * (at your option) any later version.
 *
 * This program is distributed in the hope that it will be useful,
 * but WITHOUT ANY WARRANTY; without even the implied warranty of
 * MERCHANTABILITY or FITNESS FOR A PARTICULAR PURPOSE.  See the
 * GNU Affero General Public License for more details.
 *
 * You should have received a copy of the GNU Affero General Public License
 * along with this program.  If not, see <http://www.gnu.org/licenses/>.
 */

package com.apitable.workspace.ro;

import cn.hutool.core.util.StrUtil;
import com.apitable.shared.sysconfig.i18n.I18nStringsUtil;
import com.apitable.workspace.enums.NodeType;
<<<<<<< HEAD
import io.swagger.annotations.ApiModel;
import io.swagger.annotations.ApiModelProperty;
=======
import io.swagger.v3.oas.annotations.media.Schema;
>>>>>>> 99f80b54
import javax.validation.constraints.Max;
import javax.validation.constraints.Min;
import javax.validation.constraints.NotBlank;
import javax.validation.constraints.NotNull;
import javax.validation.constraints.Size;
import lombok.AllArgsConstructor;
import lombok.Builder;
import lombok.Data;
import lombok.NoArgsConstructor;

/**
 * Node Request Parameters.
 */
@Data
@Builder(toBuilder = true)
@NoArgsConstructor
@AllArgsConstructor
@Schema(description = "Node Request Parameters")
public class NodeOpRo {

    @Schema(description = "Parent Node Id", example = "nod10", required = true)
    @NotBlank(message = "The parent node ID cannot be empty")
    private String parentId;

    @Schema(description = "Name", example = "This is a node")
    @Size(max = 100, message = "The name length cannot exceed 100 bits")
    private String nodeName;

    @Schema(description = "Type. 1: folder; 2: DataSheet; 3: Form; 4: Dashboard; 5: Mirror",
        example = "1", required = true)
    @NotNull(message = "Type cannot be empty")
    @Min(value = 1, message = "Error in type")
    @Max(value = 5, message = "Error in type")
    private Integer type;

    @Schema(description = "The previous node of the target position moves to the first position "
        + "when it is empty", example = "nod10")
    private String preNodeId;

    @Schema(description = "Other information")
    private NodeRelRo extra;
    @ApiModelProperty(value = "Whether to detect duplicate node names", example = "true", position = 6)
    private Boolean checkDuplicateName;

    /**
<<<<<<< HEAD
     * get node name.
     *
     * @return String
=======
     * Get Node Name.
>>>>>>> 99f80b54
     */
    public String getNodeName() {
        if (StrUtil.isNotBlank(nodeName)) {
            return nodeName;
        }
        NodeType nodeType = NodeType.toEnum(type);
        switch (nodeType) {
            case FOLDER:
            case DATASHEET:
            case FORM: // The name of the magic form is transmitted from the front end
            case DASHBOARD:
            case MIRROR: // The image name is transmitted from the front end
                // default_create_'key' Configure in the strings table
                return I18nStringsUtil.t("default_create_" + nodeType.name().toLowerCase());
            default:
                return I18nStringsUtil.t("default_create_file");
        }
    }
}<|MERGE_RESOLUTION|>--- conflicted
+++ resolved
@@ -21,12 +21,7 @@
 import cn.hutool.core.util.StrUtil;
 import com.apitable.shared.sysconfig.i18n.I18nStringsUtil;
 import com.apitable.workspace.enums.NodeType;
-<<<<<<< HEAD
-import io.swagger.annotations.ApiModel;
-import io.swagger.annotations.ApiModelProperty;
-=======
 import io.swagger.v3.oas.annotations.media.Schema;
->>>>>>> 99f80b54
 import javax.validation.constraints.Max;
 import javax.validation.constraints.Min;
 import javax.validation.constraints.NotBlank;
@@ -72,13 +67,7 @@
     private Boolean checkDuplicateName;
 
     /**
-<<<<<<< HEAD
-     * get node name.
-     *
-     * @return String
-=======
      * Get Node Name.
->>>>>>> 99f80b54
      */
     public String getNodeName() {
         if (StrUtil.isNotBlank(nodeName)) {
