/*
 * APITable <https://github.com/apitable/apitable>
 * Copyright (C) 2022 APITable Ltd. <https://apitable.com>
 *
 * This program is free software: you can redistribute it and/or modify
 * it under the terms of the GNU Affero General Public License as published by
 * the Free Software Foundation, either version 3 of the License, or
 * (at your option) any later version.
 *
 * This program is distributed in the hope that it will be useful,
 * but WITHOUT ANY WARRANTY; without even the implied warranty of
 * MERCHANTABILITY or FITNESS FOR A PARTICULAR PURPOSE.  See the
 * GNU Affero General Public License for more details.
 *
 * You should have received a copy of the GNU Affero General Public License
 * along with this program.  If not, see <http://www.gnu.org/licenses/>.
 */

package com.apitable.workspace.controller;

import cn.hutool.core.collection.CollUtil;
import cn.hutool.core.collection.ListUtil;
import cn.hutool.core.util.ObjectUtil;
import cn.hutool.core.util.StrUtil;
import cn.hutool.json.JSONUtil;
import com.apitable.base.enums.ActionException;
import com.apitable.base.enums.ParameterException;
import com.apitable.control.infrastructure.ControlRoleDict;
import com.apitable.control.infrastructure.ControlTemplate;
import com.apitable.control.infrastructure.permission.NodePermission;
import com.apitable.control.infrastructure.role.ControlRole;
import com.apitable.control.infrastructure.role.ControlRoleManager;
import com.apitable.control.infrastructure.role.RoleConstants.Node;
import com.apitable.core.exception.BusinessException;
import com.apitable.core.support.ResponseData;
import com.apitable.core.util.ExceptionUtil;
import com.apitable.core.util.FileTool;
import com.apitable.core.util.SpringContextHolder;
import com.apitable.core.util.SqlTool;
import com.apitable.organization.dto.MemberDTO;
import com.apitable.organization.mapper.MemberMapper;
import com.apitable.organization.service.IMemberService;
import com.apitable.organization.service.IUnitService;
import com.apitable.organization.vo.CreatedMemberInfoVo;
import com.apitable.organization.vo.MemberBriefInfoVo;
import com.apitable.shared.cache.bean.OpenedSheet;
import com.apitable.shared.cache.service.SpaceCapacityCacheService;
import com.apitable.shared.cache.service.UserActiveSpaceCacheService;
import com.apitable.shared.cache.service.UserSpaceOpenedSheetCacheService;
import com.apitable.shared.component.notification.NotificationTemplateId;
import com.apitable.shared.component.notification.annotation.Notification;
import com.apitable.shared.component.scanner.annotation.ApiResource;
import com.apitable.shared.component.scanner.annotation.GetResource;
import com.apitable.shared.component.scanner.annotation.PostResource;
import com.apitable.shared.config.properties.LimitProperties;
import com.apitable.shared.constants.AuditConstants;
import com.apitable.shared.constants.FileSuffixConstants;
import com.apitable.shared.constants.ParamsConstants;
import com.apitable.shared.context.LoginContext;
import com.apitable.shared.context.SessionContext;
import com.apitable.shared.holder.SpaceHolder;
import com.apitable.shared.listener.event.AuditSpaceEvent;
import com.apitable.shared.listener.event.AuditSpaceEvent.AuditSpaceArg;
import com.apitable.shared.util.information.InformationUtil;
import com.apitable.space.enums.AuditSpaceAction;
import com.apitable.space.enums.SpaceException;
import com.apitable.user.mapper.UserMapper;
import com.apitable.workspace.dto.NodeCopyEffectDTO;
import com.apitable.workspace.entity.NodeEntity;
import com.apitable.workspace.enums.NodeException;
import com.apitable.workspace.enums.NodeType;
import com.apitable.workspace.enums.PermissionException;
import com.apitable.workspace.mapper.NodeDescMapper;
import com.apitable.workspace.mapper.NodeFavoriteMapper;
import com.apitable.workspace.mapper.NodeShareSettingMapper;
import com.apitable.workspace.ro.ActiveSheetsOpRo;
import com.apitable.workspace.ro.ImportExcelOpRo;
import com.apitable.workspace.ro.NodeBundleOpRo;
import com.apitable.workspace.ro.NodeCopyOpRo;
import com.apitable.workspace.ro.NodeDescOpRo;
import com.apitable.workspace.ro.NodeMoveOpRo;
import com.apitable.workspace.ro.NodeOpRo;
import com.apitable.workspace.ro.NodeUpdateOpRo;
import com.apitable.workspace.ro.RemindMemberRo;
import com.apitable.workspace.ro.RemindUnitsNoPermissionRo;
import com.apitable.workspace.service.IDatasheetService;
import com.apitable.workspace.service.INodeDescService;
import com.apitable.workspace.service.INodeRelService;
import com.apitable.workspace.service.INodeService;
import com.apitable.workspace.service.NodeBundleService;
import com.apitable.workspace.vo.NodeInfo;
import com.apitable.workspace.vo.NodeInfoTreeVo;
import com.apitable.workspace.vo.NodeInfoVo;
import com.apitable.workspace.vo.NodeInfoWindowVo;
import com.apitable.workspace.vo.NodePathVo;
import com.apitable.workspace.vo.NodePermissionView;
import com.apitable.workspace.vo.NodeSearchResult;
import com.apitable.workspace.vo.ShowcaseVo;
import com.apitable.workspace.vo.ShowcaseVo.NodeExtra;
import com.apitable.workspace.vo.ShowcaseVo.Social;
<<<<<<< HEAD
import io.swagger.annotations.Api;
import io.swagger.annotations.ApiImplicitParam;
import io.swagger.annotations.ApiImplicitParams;
import io.swagger.annotations.ApiOperation;
=======
import io.swagger.v3.oas.annotations.Operation;
import io.swagger.v3.oas.annotations.Parameter;
import io.swagger.v3.oas.annotations.Parameters;
import io.swagger.v3.oas.annotations.enums.ParameterIn;
import io.swagger.v3.oas.annotations.media.Schema;
import io.swagger.v3.oas.annotations.tags.Tag;
>>>>>>> 99f80b54
import java.io.ByteArrayInputStream;
import java.io.IOException;
import java.io.InputStream;
import java.util.ArrayList;
import java.util.List;
import java.util.Map;
import java.util.stream.Collectors;
import javax.annotation.Resource;
import javax.validation.Valid;
import javax.validation.constraints.Max;
import javax.validation.constraints.Min;
import lombok.extern.slf4j.Slf4j;
import org.apache.commons.io.IOUtils;
<<<<<<< HEAD
import org.springframework.http.MediaType;
=======
>>>>>>> 99f80b54
import org.springframework.validation.annotation.Validated;
import org.springframework.web.bind.annotation.PathVariable;
import org.springframework.web.bind.annotation.RequestBody;
import org.springframework.web.bind.annotation.RequestMethod;
import org.springframework.web.bind.annotation.RequestParam;
import org.springframework.web.bind.annotation.RestController;

/**
<<<<<<< HEAD
 * node controller.
 */
@Api(tags = "Workbench - Node Api")
=======
 * Workbench - Node Api.
 */
@Tag(name = "Workbench - Node Api")
>>>>>>> 99f80b54
@RestController
@ApiResource(path = "/node")
@Slf4j
public class NodeController {

    @Resource
    private IMemberService memberService;

    @Resource
    private INodeService iNodeService;

    @Resource
    private INodeDescService iNodeDescService;

    @Resource
    private NodeDescMapper nodeDescMapper;

    @Resource
    private NodeFavoriteMapper nodeFavoriteMapper;

    @Resource
    private NodeBundleService nodeBundleService;

    @Resource
    private IUnitService unitService;

    @Resource
    private ControlTemplate controlTemplate;

    @Resource
    private NodeShareSettingMapper nodeShareSettingMapper;

    @Resource
    private UserSpaceOpenedSheetCacheService userSpaceOpenedSheetCacheService;

    @Resource
    private IDatasheetService datasheetService;

    @Resource
    private UserMapper userMapper;

    @Resource
    private MemberMapper memberMapper;

    @Resource
    private INodeRelService iNodeRelService;

    @Resource
    private LimitProperties limitProperties;

    @Resource
    private SpaceCapacityCacheService spaceCapacityCacheService;

    @Resource
    private UserActiveSpaceCacheService userActiveSpaceCacheService;

    private static final String ROLE_DESC = "<br/>Role Type：<br/>"
<<<<<<< HEAD
        +
        "1.owner can add, edit, move, sort, delete, copy folders in the specified working directory。<br/>"
        +
        "2.manager can add, edit, move, sort, delete, and copy folders in the specified working directory.<br/>"
        +
        "3.editor can only edit records and views of the data table, but not edit fields<br/>"
        +
        "4.readonly can only view the number table, you cannot make any edits and modifications, you can only assign read-only permissions to other members。<br/>";

    /**
     * search.
     *
     * @param keyword   keyword
     * @param className class name.
     * @return NodeSearchResult
     */
    @GetResource(path = "/search")
    @ApiOperation(value = "Fuzzy search node", notes =
        "Enter the search term to search for the node of the working directory." + ROLE_DESC)
    @ApiImplicitParams({
        @ApiImplicitParam(name = ParamsConstants.SPACE_ID, value = "space id", required = true, dataTypeClass = String.class, paramType = "header", example = "spcyQkKp9XJEl"),
        @ApiImplicitParam(name = "className", value = "highlight style", dataTypeClass = String.class, paramType = "query", example = "highLight"),
        @ApiImplicitParam(name = "keyword", value = "keyword", required = true, dataTypeClass = String.class, paramType = "query", example = "datasheet")
=======
        + "1.owner can add, edit, move, sort, delete, copy folders in the specified working "
        + "directory。<br/>"
        + "2.manager can add, edit, move, sort, delete, and copy folders in the specified working "
        + "directory.<br/>"
        + "3.editor can only edit records and views of the data table, but not edit fields<br/>"
        + "4.readonly can only view the number table, you cannot make any edits and modifications, "
        + "you can only assign read-only permissions to other members。<br/>";

    /**
     * Fuzzy search node.
     */
    @GetResource(path = "/search")
    @Operation(summary = "Fuzzy search node", description =
        "Enter the search term to search for the node of the working directory." + ROLE_DESC)
    @Parameters({
        @Parameter(name = ParamsConstants.SPACE_ID, description = "space id", required = true,
            schema = @Schema(type = "string"), in = ParameterIn.HEADER, example = "spcyQkKp9XJEl"),
        @Parameter(name = "className", description = "highlight style", schema =
            @Schema(type = "string"), in = ParameterIn.QUERY, example = "highLight"),
        @Parameter(name = "keyword", description = "keyword", required = true, schema =
            @Schema(type = "string"), in = ParameterIn.QUERY, example = "datasheet")
>>>>>>> 99f80b54
    })
    public ResponseData<List<NodeSearchResult>> searchNode(
        @RequestParam(name = "keyword") String keyword,
        @RequestParam(value = "className", required = false, defaultValue = "keyword")
        String className) {
        String spaceId = LoginContext.me().getSpaceId();
        Long memberId = LoginContext.me().getMemberId();
        List<NodeSearchResult> nodeInfos = iNodeService.searchNode(spaceId, memberId, keyword);
        nodeInfos.forEach(info -> info.setNodeName(
            InformationUtil.keywordHighlight(info.getNodeName(), keyword, className)));
        return ResponseData.success(nodeInfos);
    }

    /**
<<<<<<< HEAD
     * node tree list.
     *
     * @param depth depth.
     * @return NodeInfoTreeVo
     */
    @GetResource(path = "/tree")
    @ApiOperation(value = "Query tree node", notes =
        "Query the node tree of workbench, restricted to two levels." + ROLE_DESC)
    @ApiImplicitParams({
        @ApiImplicitParam(name = ParamsConstants.SPACE_ID, value = "space id", required = true, dataTypeClass = String.class, paramType = "header", example = "spcyQkKp9XJEl"),
        @ApiImplicitParam(name = "depth", value = "tree depth, we can specify the query depth, maximum 2 layers depth.", dataTypeClass = Integer.class, paramType = "query", example = "2")
=======
     * Query tree node.
     */
    @GetResource(path = "/tree")
    @Operation(summary = "Query tree node", description =
        "Query the node tree of workbench, restricted to two levels." + ROLE_DESC)
    @Parameters({
        @Parameter(name = ParamsConstants.SPACE_ID, description = "space id", required = true,
            schema = @Schema(type = "string"), in = ParameterIn.HEADER, example = "spcyQkKp9XJEl"),
        @Parameter(name = "depth", description = "tree depth, we can specify the query depth, "
            + "maximum 2 layers depth.", schema = @Schema(type = "integer"), in = ParameterIn.QUERY,
            example = "2")
>>>>>>> 99f80b54
    })
    public ResponseData<NodeInfoTreeVo> getTree(
        @RequestParam(name = "depth", defaultValue = "2") @Valid @Min(0) @Max(2) Integer depth) {
        String spaceId = LoginContext.me().getSpaceId();
        Long memberId = LoginContext.me().getMemberId();
        String rootNodeId = iNodeService.getRootNodeIdBySpaceId(spaceId);
        NodeInfoTreeVo tree = iNodeService.getNodeTree(spaceId, rootNodeId, memberId, depth);
        return ResponseData.success(tree);
    }

    /**
<<<<<<< HEAD
     * node list.
     *
     * @param type type.
     * @param role role.
     * @return NodeInfo
     */
    @GetResource(path = "/list")
    @ApiOperation(value = "Get nodes of the specified type", notes = "scenario: query an existing dashboard")
    @ApiImplicitParams({
        @ApiImplicitParam(name = ParamsConstants.SPACE_ID, value = "space id", required = true, paramType = "header", dataTypeClass = String.class, example = "spczJrh2i3tLW"),
        @ApiImplicitParam(name = "type", value = "node type", required = true, dataTypeClass = Integer.class, paramType = "query", example = "2"),
        @ApiImplicitParam(name = "role", value = "role（manageable by default）", dataTypeClass = String.class, paramType = "query", example = "manager")
    })
    public ResponseData<List<NodeInfo>> list(@RequestParam(value = "type") Integer type,
                                             @RequestParam(value = "role", required = false, defaultValue = "manager")
                                             String role) {
=======
     * Get nodes of the specified type.
     */
    @GetResource(path = "/list")
    @Operation(summary = "Get nodes of the specified type", description = "scenario: query an "
        + "existing dashboard")
    @Parameters({
        @Parameter(name = ParamsConstants.SPACE_ID, description = "space id", required = true,
            in = ParameterIn.HEADER, schema = @Schema(type = "string"), example = "spczJrh2i3tLW"),
        @Parameter(name = "type", description = "node type", required = true, schema =
            @Schema(type = "integer"), in = ParameterIn.QUERY, example = "2"),
        @Parameter(name = "role", description = "role（manageable by default）", schema =
            @Schema(type = "string"), in = ParameterIn.QUERY, example = "manager")
    })
    public ResponseData<List<NodeInfo>> list(@RequestParam(value = "type") Integer type,
        @RequestParam(value = "role", required = false, defaultValue = "manager") String role) {
>>>>>>> 99f80b54
        String spaceId = LoginContext.me().getSpaceId();
        Long memberId = LoginContext.me().getMemberId();
        List<String> nodeIds = iNodeService.getNodeIdBySpaceIdAndType(spaceId, type);
        if (nodeIds.isEmpty()) {
            return ResponseData.success(new ArrayList<>());
        }
        ControlRoleDict roleDict = controlTemplate.fetchNodeRole(memberId, nodeIds);
        if (roleDict.isEmpty()) {
            return ResponseData.success(new ArrayList<>());
        }
        ControlRole requireRole = ControlRoleManager.parseNodeRole(role);
        List<String> filterNodeIds = roleDict.entrySet().stream()
            .filter(entry -> entry.getValue().isGreaterThanOrEqualTo(requireRole))
            .map(Map.Entry::getKey).collect(Collectors.toList());
        if (CollUtil.isEmpty(filterNodeIds)) {
            return ResponseData.success(new ArrayList<>());
        }
        return ResponseData.success(iNodeService.getNodeInfoByNodeIds(filterNodeIds));
    }

    /**
<<<<<<< HEAD
     * node info.
     *
     * @param nodeIds node ids
     * @return NodeInfoVo
     */
    @GetResource(path = "/get", requiredPermission = false)
    @ApiOperation(value = "Query nodes", notes = "obtain information about the node " + ROLE_DESC)
    @ApiImplicitParam(name = "nodeIds", value = "node ids", required = true, dataTypeClass = String.class, paramType = "query", example = "nodRTGSy43DJ9,nodRTGSy43DJ9")
=======
     * Query nodes.
     */
    @GetResource(path = "/get", requiredPermission = false)
    @Operation(summary = "Query nodes", description = "obtain information about the node "
        + ROLE_DESC)
    @Parameter(name = "nodeIds", description = "node ids", required = true, schema =
        @Schema(type = "string"), in = ParameterIn.QUERY, example = "nodRTGSy43DJ9,nodRTGSy43DJ9")
>>>>>>> 99f80b54
    public ResponseData<List<NodeInfoVo>> getByNodeId(
        @RequestParam("nodeIds") List<String> nodeIds) {
        // Obtain the space ID. The method includes determining whether the node exists.
        String spaceId = iNodeService.getSpaceIdByNodeId(nodeIds.get(0));
        // Gets the member ID by determining whether the user is in this space.
        Long memberId = LoginContext.me().getUserSpaceDto(spaceId).getMemberId();
        return ResponseData.success(iNodeService.getNodeInfoByNodeIds(spaceId, memberId, nodeIds));
    }

    /**
<<<<<<< HEAD
     * folder showcase.
     *
     * @param nodeId  node id
     * @param shareId share id
     * @return ShowcaseVo
     */
    @GetResource(path = "/showcase", requiredLogin = false)
    @ApiOperation(value = "Folder preview", notes = "Nodes that are not in the center of the template, make cross-space judgments.")
    @ApiImplicitParams({
        @ApiImplicitParam(name = "nodeId", value = "node id", required = true, dataTypeClass = String.class, paramType = "query", example = "nodRTGSy43DJ9"),
        @ApiImplicitParam(name = "shareId", value = "share id", dataTypeClass = String.class, paramType = "query", example = "shrRTGSy43DJ9")
    })
    public ResponseData<ShowcaseVo> showcase(@RequestParam("nodeId") String nodeId,
                                             @RequestParam(value = "shareId", required = false)
                                             String shareId) {
=======
     * Folder preview.
     */
    @GetResource(path = "/showcase", requiredLogin = false)
    @Operation(summary = "Folder preview", description = "Nodes that are not in the center of the"
        + " template, make cross-space judgments.")
    @Parameters({
        @Parameter(name = "nodeId", description = "node id", required = true, schema =
            @Schema(type = "string"), in = ParameterIn.QUERY, example = "nodRTGSy43DJ9"),
        @Parameter(name = "shareId", description = "share id", schema = @Schema(type = "string"),
            in = ParameterIn.QUERY, example = "shrRTGSy43DJ9")
    })
    public ResponseData<ShowcaseVo> showcase(@RequestParam("nodeId") String nodeId,
        @RequestParam(value = "shareId", required = false) String shareId) {
>>>>>>> 99f80b54
        // Obtain the node entity. The method includes determining whether the node exists.
        NodeEntity node = iNodeService.getByNodeId(nodeId);
        ControlRole role;
        boolean nodeFavorite = false;
        if (!node.getIsTemplate()) {
            if (StrUtil.isNotBlank(shareId)) {
                // Open in node sharing to verify the sharing validity and whether the node has
                // sharing.
                String shareNodeId = nodeShareSettingMapper.selectNodeIdByShareId(shareId);
                ExceptionUtil.isNotNull(shareNodeId, NodeException.SHARE_EXPIRE);
                if (!nodeId.equals(shareNodeId)) {
                    List<String> nodes = iNodeService.getPathParentNode(nodeId);
                    ExceptionUtil.isTrue(nodes.contains(shareNodeId),
                        PermissionException.NODE_ACCESS_DENIED);
                }
                role = ControlRoleManager.parseNodeRole(Node.ANONYMOUS);
            } else {
                // The method includes determining whether the user is in this space.
                Long memberId = LoginContext.me().getUserSpaceDto(node.getSpaceId()).getMemberId();
                role = controlTemplate.fetchNodeRole(memberId, nodeId);
                // query whether the node is favorite
<<<<<<< HEAD
                nodeFavorite = SqlTool.retCount(
                    nodeFavoriteMapper.countByMemberIdAndNodeId(memberId, nodeId)) > 0;
=======
                nodeFavorite =
                    SqlTool.retCount(nodeFavoriteMapper.countByMemberIdAndNodeId(memberId, nodeId))
                        > 0;
>>>>>>> 99f80b54
            }
        } else {
            role = ControlRoleManager.parseNodeRole(Node.TEMPLATE_VISITOR);
        }
        String description = nodeDescMapper.selectDescriptionByNodeId(nodeId);
        NodePermissionView permissions = role.permissionToBean(NodePermissionView.class);
        // query node creator basic information
        MemberDTO memberDto =
            memberMapper.selectMemberDtoByUserIdAndSpaceId(node.getCreatedBy(), node.getSpaceId());
        CreatedMemberInfoVo createdMemberInfo = null;
        if (null != memberDto) {
            createdMemberInfo = new CreatedMemberInfoVo();
            createdMemberInfo.setMemberName(memberDto.getMemberName());
            createdMemberInfo.setAvatar(memberDto.getAvatar());
        }
        NodeExtra extra = iNodeService.getNodeExtras(nodeId, node.getSpaceId(), node.getExtra());
        ShowcaseVo.Social social = null;
        if (StrUtil.isNotBlank(extra.getDingTalkCorpId())) {
            social = new Social(extra.getDingTalkDaStatus(), extra.getDingTalkSuiteKey(),
                extra.getDingTalkCorpId(), extra.getSourceTemplateId(), extra.getShowTips());
        }
        ShowcaseVo vo = new ShowcaseVo(nodeId, node.getNodeName(), node.getType(), node.getIcon(),
            node.getCover(),
            description, role.getRoleTag(), permissions, nodeFavorite, createdMemberInfo,
            node.getUpdatedAt(),
            social, extra);
        return ResponseData.success(vo);
    }

    /**
<<<<<<< HEAD
     * window.
     *
     * @param nodeId node id
     * @return NodeInfoWindowVo
     */
    @GetResource(path = "/window", requiredPermission = false)
    @ApiOperation(value = "Node info window", notes = "Nodes that are not in the center of the template, make spatial judgments.")
=======
     * Node info window.
     */
    @GetResource(path = "/window", requiredPermission = false)
    @Operation(summary = "Node info window", description = "Nodes that are not in the center of "
        + "the template, make spatial judgments.")
>>>>>>> 99f80b54
    public ResponseData<NodeInfoWindowVo> showNodeInfoWindow(
        @RequestParam("nodeId") String nodeId) {
        // The method includes determining whether the user is in this space.
        Long userId = SessionContext.getUserId();
        // The method includes determining whether a node exists.
        String spaceId = iNodeService.getSpaceIdByNodeId(nodeId);
        // check permission
        Long memberId = LoginContext.me().getMemberId(userId, spaceId);
        controlTemplate.checkNodePermission(memberId, nodeId, NodePermission.READ_NODE,
            status -> ExceptionUtil.isTrue(status, PermissionException.NODE_OPERATION_DENIED));
        // build node info window
        return ResponseData.success(iNodeService.getNodeWindowInfo(nodeId));
    }

    /**
<<<<<<< HEAD
     * parents info.
     *
     * @param nodeId node id
     * @return NodePathVo
     */
    @GetResource(path = "/parents", requiredPermission = false)
    @ApiOperation(value = "Get parent nodes", notes =
        "Gets a list of all parent nodes of the specified node " + ROLE_DESC)
    @ApiImplicitParam(name = "nodeId", value = "node id", required = true, dataTypeClass = String.class, paramType = "query", example = "nodRTGSy43DJ9")
=======
     * Get parent nodes.
     */
    @GetResource(path = "/parents", requiredPermission = false)
    @Operation(summary = "Get parent nodes", description =
        "Gets a list of all parent nodes of the specified node " + ROLE_DESC)
    @Parameter(name = "nodeId", description = "node id", required = true, schema =
        @Schema(type = "string"), in = ParameterIn.QUERY, example = "nodRTGSy43DJ9")
>>>>>>> 99f80b54
    public ResponseData<List<NodePathVo>> getParentNodes(
        @RequestParam(name = "nodeId") String nodeId) {
        // The method includes determining whether a node exists.
        String spaceId = iNodeService.getSpaceIdByNodeId(nodeId);
        // check whether cross space
        LoginContext.me().getUserSpaceDto(spaceId);
        List<NodePathVo> nodePaths = iNodeService.getParentPathByNodeId(spaceId, nodeId);
        return ResponseData.success(nodePaths);
    }

    /**
<<<<<<< HEAD
     * children list.
     *
     * @param nodeId   node id
     * @param nodeType node type
     * @return NodeInfoVo
     */
    @GetResource(path = "/children", requiredPermission = false)
    @ApiOperation(value = "Get child nodes", notes =
        "Obtain the list of child nodes of the specified node. The nodes are classified into folders or datasheet by type "
            + ROLE_DESC)
    @ApiImplicitParams({
        @ApiImplicitParam(name = "nodeId", value = "node id", required = true, dataTypeClass = String.class, paramType = "query", example = "nodRTGSy43DJ9"),
        @ApiImplicitParam(name = "nodeType", value = "node type 1:folder,2:datasheet", dataTypeClass = Integer.class, paramType = "query", example = "1")
=======
     * Get child nodes.
     */
    @GetResource(path = "/children", requiredPermission = false)
    @Operation(summary = "Get child nodes", description =
        "Obtain the list of child nodes of the specified node. The nodes are classified into "
            + "folders or datasheet by type "
            + ROLE_DESC)
    @Parameters({
        @Parameter(name = "nodeId", description = "node id", required = true, schema =
            @Schema(type = "string"), in = ParameterIn.QUERY, example = "nodRTGSy43DJ9"),
        @Parameter(name = "nodeType", description = "node type 1:folder,2:datasheet",
            schema = @Schema(type = "integer"), in = ParameterIn.QUERY, example = "1")
>>>>>>> 99f80b54
    })
    public ResponseData<List<NodeInfoVo>> getNodeChildrenList(
        @RequestParam(name = "nodeId") String nodeId,
        @RequestParam(name = "nodeType", required = false) Integer nodeType) {
        // get the space ID, the method includes judging whether the node exists
        String spaceId = iNodeService.getSpaceIdByNodeId(nodeId);
        NodeType nodeTypeEnum = null;
        if (null != nodeType) {
            nodeTypeEnum = NodeType.toEnum(nodeType);
        }
        // The method includes determining whether the user is in this space.
        Long memberId = LoginContext.me().getUserSpaceDto(spaceId).getMemberId();
        List<NodeInfoVo> nodeInfos =
            iNodeService.getChildNodesByNodeId(spaceId, memberId, nodeId, nodeTypeEnum);
        return ResponseData.success(nodeInfos);
    }

    /**
<<<<<<< HEAD
     * node position.
     *
     * @param nodeId node id
     * @return NodeInfoTreeVo
=======
     * Position node.
>>>>>>> 99f80b54
     */
    @GetResource(path = "/position/{nodeId}", requiredPermission = false)
    @Operation(summary = "Position node", description = "node in must " + ROLE_DESC)
    @Parameter(name = "nodeId", description = "node id", required = true, schema =
        @Schema(type = "string"), in = ParameterIn.PATH, example = "nodRTGSy43DJ9")
    public ResponseData<NodeInfoTreeVo> position(@PathVariable("nodeId") String nodeId) {
        // The method includes determining whether a node exists.
        String spaceId = iNodeService.getSpaceIdByNodeId(nodeId);
        // The method includes determining whether the user is in this space.
        Long memberId = LoginContext.me().getUserSpaceDto(spaceId).getMemberId();
        // check node permissions
        controlTemplate.checkNodePermission(memberId, nodeId, NodePermission.READ_NODE,
            status -> ExceptionUtil.isTrue(status, PermissionException.NODE_OPERATION_DENIED));
        NodeInfoTreeVo treeVo = iNodeService.position(spaceId, memberId, nodeId);
        return ResponseData.success(treeVo);
    }

    /**
<<<<<<< HEAD
     * create node.
     *
     * @param nodeOpRo parameters
     * @return NodeInfoVo
     */
    @Notification(templateId = NotificationTemplateId.NODE_CREATE)
    @PostResource(path = "/create", requiredPermission = false)
    @ApiOperation(value = "Create child node", notes = "create a new node under the node"
        + ROLE_DESC)
    @ApiImplicitParam(name = ParamsConstants.PLAYER_SOCKET_ID, value = "user socket id", dataTypeClass = String.class, paramType = "header", example = "QkKp9XJEl")
=======
     * Create child node.
     */
    @Notification(templateId = NotificationTemplateId.NODE_CREATE)
    @PostResource(path = "/create", requiredPermission = false)
    @Operation(summary = "Create child node", description = "create a new node under the node"
        + ROLE_DESC)
    @Parameter(name = ParamsConstants.PLAYER_SOCKET_ID, description = "user socket id",
        schema = @Schema(type = "string"), in = ParameterIn.HEADER, example = "QkKp9XJEl")
>>>>>>> 99f80b54
    public ResponseData<NodeInfoVo> create(@RequestBody @Valid NodeOpRo nodeOpRo) {
        Long userId = SessionContext.getUserId();
        // The method includes determining whether a node exists.
        String spaceId = iNodeService.getSpaceIdByNodeId(nodeOpRo.getParentId());
        SpaceHolder.set(spaceId);
        // The method includes determining whether the user is in this space.
        Long memberId = LoginContext.me().getMemberId(userId, spaceId);
        // Check whether the parent node has the specified operation permission
        iNodeService.checkEnableOperateNodeBySpaceFeature(memberId, spaceId,
            nodeOpRo.getParentId());
        ControlRole role = controlTemplate.fetchNodeRole(memberId, nodeOpRo.getParentId());
        ExceptionUtil.isTrue(role.hasPermission(NodePermission.CREATE_NODE),
            PermissionException.NODE_OPERATION_DENIED);
<<<<<<< HEAD
        // Check whether the source tables of form and mirror exist and whether they have the specified operation permissions.
=======
        // Check whether the source tables of form and mirror exist and whether they have the
        // specified operation permissions.
>>>>>>> 99f80b54
        iNodeService.checkSourceDatasheet(spaceId, memberId, nodeOpRo.getType(),
            nodeOpRo.getExtra());
        String nodeId = iNodeService.createNode(userId, spaceId, nodeOpRo);
        // publish space audit events
        AuditSpaceArg arg =
            AuditSpaceArg.builder().action(AuditSpaceAction.CREATE_NODE).userId(userId)
                .nodeId(nodeId).build();
        SpringContextHolder.getApplicationContext().publishEvent(new AuditSpaceEvent(this, arg));
        // The new node inherits parent node permissions by default
        return ResponseData.success(iNodeService.getNodeInfoByNodeId(spaceId, nodeId, role));
    }

    /**
<<<<<<< HEAD
     * update node.
     *
     * @param nodeId   node id
     * @param nodeOpRo parameters
     * @return NodeInfoVo
     */
    @Notification(templateId = NotificationTemplateId.NODE_UPDATE)
    @PostResource(path = "/update/{nodeId}", requiredPermission = false)
    @ApiOperation(value = "Edit node", notes = "node id must. name, icon is not required"
        + ROLE_DESC)
    @ApiImplicitParams({
        @ApiImplicitParam(name = "nodeId", value = "node id", required = true, dataTypeClass = String.class, paramType = "path", example = "nodRTGSy43DJ9"),
        @ApiImplicitParam(name = ParamsConstants.PLAYER_SOCKET_ID, value = "user socket id", dataTypeClass = String.class, paramType = "header", example = "QkKp9XJEl")
    })
    public ResponseData<NodeInfoVo> update(@PathVariable("nodeId") String nodeId,
                                           @RequestBody @Valid NodeUpdateOpRo nodeOpRo) {
        ExceptionUtil.isTrue(
            StrUtil.isNotBlank(nodeOpRo.getNodeName()) || ObjectUtil.isNotNull(nodeOpRo.getIcon())
                || ObjectUtil.isNotNull(nodeOpRo.getCover())
                || ObjectUtil.isNotNull(nodeOpRo.getShowRecordHistory()),
            ParameterException.NO_ARG);
=======
     * Edit node.
     */
    @Notification(templateId = NotificationTemplateId.NODE_UPDATE)
    @PostResource(path = "/update/{nodeId}", requiredPermission = false)
    @Operation(summary = "Edit node", description = "node id must. name, icon is not required"
        + ROLE_DESC)
    @Parameters({
        @Parameter(name = "nodeId", description = "node id", required = true, schema =
            @Schema(type = "string"), in = ParameterIn.PATH, example = "nodRTGSy43DJ9"),
        @Parameter(name = ParamsConstants.PLAYER_SOCKET_ID, description = "user socket id",
            schema = @Schema(type = "string"), in = ParameterIn.HEADER, example = "QkKp9XJEl")
    })
    public ResponseData<Void> update(@PathVariable("nodeId") String nodeId,
        @RequestBody @Valid NodeUpdateOpRo nodeOpRo) {
        ExceptionUtil.isTrue(
            StrUtil.isNotBlank(nodeOpRo.getNodeName()) || ObjectUtil.isNotNull(nodeOpRo.getIcon())
                || ObjectUtil.isNotNull(nodeOpRo.getCover()) || ObjectUtil.isNotNull(
                nodeOpRo.getShowRecordHistory()), ParameterException.NO_ARG);
>>>>>>> 99f80b54
        Long userId = SessionContext.getUserId();
        // The method includes determining whether a node exists.
        String spaceId = iNodeService.getSpaceIdByNodeId(nodeId);
        SpaceHolder.set(spaceId);
        // The method includes determining whether the user is in this space.
        Long memberId = LoginContext.me().getMemberId(userId, spaceId);
        // check whether the node has the specified operation permission
        controlTemplate.checkNodePermission(memberId, nodeId, NodePermission.MANAGE_NODE,
            status -> ExceptionUtil.isTrue(status, PermissionException.NODE_OPERATION_DENIED));
        iNodeService.edit(userId, nodeId, nodeOpRo);
        return ResponseData.success(
            iNodeService.getNodeInfoByNodeIds(spaceId, memberId, ListUtil.toList(nodeId)).stream()
                .findFirst().orElse(null));
    }

    /**
<<<<<<< HEAD
     * update node description.
     *
     * @param opRo parameters
     * @return void
=======
     * Update node description.
>>>>>>> 99f80b54
     */
    @Notification(templateId = NotificationTemplateId.NODE_UPDATE_DESC)
    @PostResource(path = "/updateDesc", requiredPermission = false)
    @Operation(summary = "Update node description")
    @Parameter(name = ParamsConstants.PLAYER_SOCKET_ID, description = "user socket id",
        schema = @Schema(type = "string"), in = ParameterIn.HEADER, example = "QkKp9XJEl")
    public ResponseData<Void> updateDesc(@RequestBody @Valid NodeDescOpRo opRo) {
        // The method includes determining whether a node exists.
        String spaceId = iNodeService.getSpaceIdByNodeId(opRo.getNodeId());
        SpaceHolder.set(spaceId);
        // The method includes determining whether the user is in this space.
        Long memberId = LoginContext.me().getUserSpaceDto(spaceId).getMemberId();
        // Check whether there is a specified operation permission under the node.
        controlTemplate.checkNodePermission(memberId, opRo.getNodeId(),
            NodePermission.EDIT_NODE_DESC,
            status -> ExceptionUtil.isTrue(status, PermissionException.NODE_OPERATION_DENIED));
        iNodeDescService.edit(opRo.getNodeId(), opRo.getDescription());
        // publish space audit events
        AuditSpaceArg arg = AuditSpaceArg.builder().action(AuditSpaceAction.UPDATE_NODE_DESC)
            .userId(SessionContext.getUserId()).nodeId(opRo.getNodeId()).build();
        SpringContextHolder.getApplicationContext().publishEvent(new AuditSpaceEvent(this, arg));
        return ResponseData.success();
    }

    /**
<<<<<<< HEAD
     * move mode.
     *
     * @param nodeOpRo parameters
     * @return NodeInfoVo
     */
    @Notification(templateId = NotificationTemplateId.NODE_MOVE)
    @PostResource(path = "/move")
    @ApiOperation(value = "Move node", notes = "Node ID and parent node ID are required, and pre Node Id is not required.")
    @ApiImplicitParams({
        @ApiImplicitParam(name = ParamsConstants.SPACE_ID, value = "space id", required = true, dataTypeClass = String.class, paramType = "header", example = "spcyQkKp9XJEl"),
        @ApiImplicitParam(name = ParamsConstants.PLAYER_SOCKET_ID, value = "user socket id", dataTypeClass = String.class, paramType = "header", example = "QkKp9XJEl")
=======
     * Move node.
     */
    @Notification(templateId = NotificationTemplateId.NODE_MOVE)
    @PostResource(path = "/move")
    @Operation(summary = "Move node", description = "Node ID and parent node ID are required, and"
        + " pre Node Id is not required.")
    @Parameters({
        @Parameter(name = ParamsConstants.SPACE_ID, description = "space id", required = true,
            schema = @Schema(type = "string"), in = ParameterIn.HEADER, example = "spcyQkKp9XJEl"),
        @Parameter(name = ParamsConstants.PLAYER_SOCKET_ID, description = "user socket id",
            schema = @Schema(type = "string"), in = ParameterIn.HEADER, example = "QkKp9XJEl")
>>>>>>> 99f80b54
    })
    public ResponseData<List<NodeInfoVo>> move(@RequestBody @Valid NodeMoveOpRo nodeOpRo) {
        Long memberId = LoginContext.me().getMemberId();
        String spaceId = LoginContext.me().getSpaceId();
        SpaceHolder.set(spaceId);
        iNodeService.checkEnableOperateNodeBySpaceFeature(memberId, spaceId,
            nodeOpRo.getParentId());
        iNodeService.checkNodeIfExist(spaceId, nodeOpRo.getNodeId());
        iNodeService.checkNodeIfExist(spaceId, nodeOpRo.getParentId());
        if (StrUtil.isNotBlank(nodeOpRo.getPreNodeId())) {
            iNodeService.checkNodeIfExist(spaceId, nodeOpRo.getPreNodeId());
        }
        // manageable for this node
        controlTemplate.checkNodePermission(memberId, nodeOpRo.getNodeId(),
            NodePermission.MOVE_NODE,
            status -> ExceptionUtil.isTrue(status, PermissionException.NODE_OPERATION_DENIED));
        // check movement operation
        String parentId = iNodeService.getParentIdByNodeId(nodeOpRo.getNodeId());
        iNodeService.checkEnableOperateNodeBySpaceFeature(memberId, spaceId, parentId);
        if (parentId.equals(nodeOpRo.getParentId())) {
            // move under sibling
            controlTemplate.checkNodePermission(memberId, nodeOpRo.getParentId(),
                NodePermission.MANAGE_NODE,
                status -> ExceptionUtil.isTrue(status, PermissionException.NODE_OPERATION_DENIED));
        } else {
            // manageable destination folder
            controlTemplate.checkNodePermission(memberId, nodeOpRo.getParentId(),
                NodePermission.CREATE_NODE,
                status -> ExceptionUtil.isTrue(status, PermissionException.NODE_OPERATION_DENIED));
        }
        Long userId = SessionContext.getUserId();
        List<String> nodeIds = iNodeService.move(userId, nodeOpRo);
        return ResponseData.success(iNodeService.getNodeInfoByNodeIds(spaceId, memberId, nodeIds));
    }

    /**
<<<<<<< HEAD
     * delete node.
     *
     * @param nodeId node id
     * @return void
=======
     * Delete node.
>>>>>>> 99f80b54
     */
    @Notification(templateId = NotificationTemplateId.NODE_DELETE)
    @PostResource(path = "/delete/{nodeId}", method = {RequestMethod.DELETE,
        RequestMethod.POST}, requiredPermission = false)
<<<<<<< HEAD
    @ApiOperation(value = "Delete node", notes = "You can pass in an ID array and delete multiple nodes.")
    @ApiImplicitParams({
        @ApiImplicitParam(name = "nodeId", value = "node id", required = true, dataTypeClass = String.class, paramType = "path", example = "nodRTGSy43DJ9"),
        @ApiImplicitParam(name = ParamsConstants.PLAYER_SOCKET_ID, value = "user socket id", dataTypeClass = String.class, paramType = "header", example = "QkKp9XJEl")
=======
    @Operation(summary = "Delete node", description = "You can pass in an ID array and delete "
        + "multiple nodes.")
    @Parameters({
        @Parameter(name = "nodeId", description = "node id", required = true, schema =
            @Schema(type = "string"), in = ParameterIn.PATH, example = "nodRTGSy43DJ9"),
        @Parameter(name = ParamsConstants.PLAYER_SOCKET_ID, description = "user socket id",
            schema = @Schema(type = "string"), in = ParameterIn.HEADER, example = "QkKp9XJEl")
>>>>>>> 99f80b54
    })
    public ResponseData<Void> delete(@PathVariable("nodeId") String nodeId) {
        // The method includes determining whether a node exists.
        String spaceId = iNodeService.getSpaceIdByNodeId(nodeId);
        SpaceHolder.set(spaceId);
        // The method includes determining whether the user is in this space.
        Long memberId = LoginContext.me().getUserSpaceDto(spaceId).getMemberId();
        // root node cannot be deleted
        String rootNodeId = iNodeService.getRootNodeIdBySpaceId(spaceId);
        ExceptionUtil.isFalse(nodeId.equals(rootNodeId), PermissionException.NODE_OPERATION_DENIED);
        // Check whether there is a specified operation permission under the node.
        controlTemplate.checkNodePermission(memberId, nodeId, NodePermission.REMOVE_NODE,
            status -> ExceptionUtil.isTrue(status, PermissionException.NODE_OPERATION_DENIED));
        iNodeService.deleteById(spaceId, memberId, nodeId);
        // delete space capacity cache
        spaceCapacityCacheService.del(spaceId);
        return ResponseData.success();
    }

    /**
<<<<<<< HEAD
     * copy node.
     *
     * @param nodeOpRo parameters
     * @return NodeInfoVo
=======
     * Copy node.
>>>>>>> 99f80b54
     */
    @Notification(templateId = NotificationTemplateId.NODE_CREATE)
    @PostResource(path = "/copy", requiredPermission = false)
    @Operation(summary = "Copy node", description = "node id is required, whether to copy data is"
        + " not required.")
    @Parameter(name = ParamsConstants.PLAYER_SOCKET_ID, description = "user socket id",
        schema = @Schema(type = "string"), in = ParameterIn.HEADER, example = "QkKp9XJEl")
    public ResponseData<NodeInfoVo> copy(@RequestBody @Valid NodeCopyOpRo nodeOpRo) {
        Long userId = SessionContext.getUserId();
        // The method includes determining whether a node exists.
        String spaceId = iNodeService.getSpaceIdByNodeId(nodeOpRo.getNodeId());
        SpaceHolder.set(spaceId);
        // The method includes determining whether the user is in this space.
        Long memberId = LoginContext.me().getMemberId(userId, spaceId);
        // Verify the permissions of this node
        controlTemplate.checkNodePermission(memberId, nodeOpRo.getNodeId(),
            NodePermission.COPY_NODE,
            status -> ExceptionUtil.isTrue(status, PermissionException.NODE_OPERATION_DENIED));
        // Copy the datasheet requires the parent node's permission to create child nodes.
        String parentId = iNodeService.getParentIdByNodeId(nodeOpRo.getNodeId());
        ControlRole role = controlTemplate.fetchNodeRole(memberId, parentId);
        ExceptionUtil.isTrue(role.hasPermission(NodePermission.CREATE_NODE),
            PermissionException.NODE_OPERATION_DENIED);
        // replication node
        NodeCopyEffectDTO copyEffect = iNodeService.copy(userId, nodeOpRo);
        iNodeService.nodeCopyChangeset(copyEffect);
        // publish space audit events
        AuditSpaceArg arg =
            AuditSpaceArg.builder().action(AuditSpaceAction.COPY_NODE).userId(userId)
                .nodeId(copyEffect.getCopyNodeId())
                .info(JSONUtil.createObj().set(AuditConstants.SOURCE_NODE_ID, nodeOpRo.getNodeId())
                    .set(AuditConstants.RECORD_COPYABLE, nodeOpRo.getData())).build();
        SpringContextHolder.getApplicationContext().publishEvent(new AuditSpaceEvent(this, arg));
        // The new node inherits parent node permissions by default
        return ResponseData.success(
            iNodeService.getNodeInfoByNodeId(spaceId, copyEffect.getCopyNodeId(), role));
    }

    /**
<<<<<<< HEAD
     * export node.
     *
     * @param nodeId   node id
     * @param saveData whether save data
     * @param password password
     */
    @GetResource(path = "/exportBundle", requiredPermission = false)
    @ApiOperation(value = "Export Bundle")
    @ApiImplicitParams({
        @ApiImplicitParam(name = "nodeId", value = "node id", required = true, dataTypeClass = String.class, paramType = "query", example = "fod8mXUeiXyVo"),
        @ApiImplicitParam(name = "saveData", value = "whether to retain data", dataTypeClass = Boolean.class, paramType = "query", example = "true"),
        @ApiImplicitParam(name = "password", value = "encrypted password", dataTypeClass = String.class, paramType = "query", example = "qwer1234")
    })
    public void exportBundle(@RequestParam("nodeId") String nodeId,
                             @RequestParam(value = "saveData", required = false, defaultValue = "true")
                             Boolean saveData,
                             @RequestParam(value = "password", required = false) String password) {
=======
     * Export Bundle.
     */
    @GetResource(path = "/exportBundle", requiredPermission = false)
    @Operation(summary = "Export Bundle")
    @Parameters({
        @Parameter(name = "nodeId", description = "node id", required = true, schema =
            @Schema(type = "string"), in = ParameterIn.QUERY, example = "fod8mXUeiXyVo"),
        @Parameter(name = "saveData", description = "whether to retain data", schema =
            @Schema(type = "boolean"), in = ParameterIn.QUERY, example = "true"),
        @Parameter(name = "password", description = "encrypted password", schema =
            @Schema(type = "string"), in = ParameterIn.QUERY, example = "qwer1234")
    })
    public void exportBundle(@RequestParam("nodeId") String nodeId,
        @RequestParam(value = "saveData", required = false, defaultValue = "true") Boolean saveData,
        @RequestParam(value = "password", required = false) String password) {
>>>>>>> 99f80b54
        Long userId = SessionContext.getUserId();
        // The method includes determining whether a node exists.
        String spaceId = iNodeService.getSpaceIdByNodeId(nodeId);
        SpaceHolder.set(spaceId);
        // The method includes determining whether the user is in this space.
        Long memberId = LoginContext.me().getMemberId(userId, spaceId);
        // check node permissions
        controlTemplate.checkNodePermission(memberId, nodeId, NodePermission.MANAGE_NODE,
            status -> ExceptionUtil.isTrue(status, PermissionException.NODE_OPERATION_DENIED));
        // Verify the permissions of all child and descendant nodes
        iNodeService.checkSubNodePermission(memberId, nodeId,
            ControlRoleManager.parseNodeRole(Node.MANAGER));
        nodeBundleService.generate(nodeId, saveData, password);
    }

    /**
<<<<<<< HEAD
     * analyze bundle.
     *
     * @param opRo parameters
     * @return Void
=======
     * Analyze Bundle.
>>>>>>> 99f80b54
     */
    @PostResource(path = "/analyzeBundle", requiredLogin = false)
    @Operation(summary = "Analyze Bundle", description = "The front node is saved in the first "
        + "place of the parent node when it is not under the parent node. Save in the first place"
        + " of the first level directory when it is not transmitted.")
    public ResponseData<Void> analyzeBundle(@Valid NodeBundleOpRo opRo) {
        String parentId = opRo.getParentId();
        Long userId = SessionContext.getUserId();
        // The method includes determining whether a node exists.
        String spaceId = iNodeService.getSpaceIdByNodeId(parentId);
        SpaceHolder.set(spaceId);
        // The method includes determining whether the user is in this space.
        Long memberId = LoginContext.me().getMemberId(userId, spaceId);
        // verify parent node permissions
        if (StrUtil.isNotBlank(parentId)) {
            controlTemplate.checkNodePermission(memberId, parentId, NodePermission.CREATE_NODE,
                status -> ExceptionUtil.isTrue(status, PermissionException.NODE_OPERATION_DENIED));
        }
        if (StrUtil.isBlank(parentId) && StrUtil.isBlank(opRo.getPreNodeId())) {
            parentId = iNodeService.getRootNodeIdBySpaceId(spaceId);
        }
        nodeBundleService.analyze(opRo.getFile(), opRo.getPassword(), parentId, opRo.getPreNodeId(),
            userId);
        return ResponseData.success();
    }

    /**
<<<<<<< HEAD
     * import excel.
     *
     * @param data data
     * @return NodeInfoVo
     * @throws IOException exception
=======
     * Import excel.
>>>>>>> 99f80b54
     */
    @Notification(templateId = NotificationTemplateId.NODE_CREATE)
    @PostResource(path = "/import", requiredPermission = false)
    @Operation(summary = "Import excel", description = "all parameters must be")
    public ResponseData<NodeInfoVo> importExcel(@Valid ImportExcelOpRo data) throws IOException {
        ExceptionUtil.isTrue(data.getFile().getSize() <= limitProperties.getMaxFileSize(),
            ActionException.FILE_EXCEED_LIMIT);
        Long userId = SessionContext.getUserId();
        // The method includes determining whether a node exists.
        String spaceId = iNodeService.getSpaceIdByNodeId(data.getParentId());
        SpaceHolder.set(spaceId);
        // The method includes determining whether the user is in this space.
        Long memberId = LoginContext.me().getMemberId(userId, spaceId);
        // Check whether there is a specified operation permission under the node.
        ControlRole role = controlTemplate.fetchNodeRole(memberId, data.getParentId());
        ExceptionUtil.isTrue(role.hasPermission(NodePermission.CREATE_NODE),
            PermissionException.NODE_OPERATION_DENIED);
        // String nodeId = iNodeService.importExcel(userId, spaceId, data);
        // The new node inherits parent node permissions by default
        String uuid = userMapper.selectUuidById(userId);
        // fileName
        String mainName = cn.hutool.core.io.FileUtil.mainName(data.getFile().getOriginalFilename());
        if (StrUtil.isBlank(mainName)) {
            throw new BusinessException("file name is empty");
        }
        mainName =
            iNodeService.duplicateNameModify(data.getParentId(), NodeType.DATASHEET.getNodeType(),
                mainName, null);
        // file type suffix
        String fileSuffix =
            cn.hutool.core.io.FileUtil.extName(data.getFile().getOriginalFilename());
        if (StrUtil.isBlank(fileSuffix)) {
            throw new BusinessException("file name suffix must not be empty");
        }
        String createNodeId;
        if (FileSuffixConstants.CSV.equals(fileSuffix)) {
            // identification file code
            String encoding = FileTool.identifyCoding(data.getFile().getInputStream());
            // Regenerate the byte stream according to the identification file encoding
            InputStream targetInputStream =
                new ByteArrayInputStream(
                    IOUtils.toString(data.getFile().getInputStream(), encoding).getBytes());
            createNodeId =
                iNodeService.parseCsv(userId, uuid, spaceId, memberId, data.getParentId(), mainName,
                    targetInputStream);
        } else {
            createNodeId =
                iNodeService.parseExcel(userId, uuid, spaceId, memberId, data.getParentId(),
                    mainName, fileSuffix, data.getFile().getInputStream());
        }
        // publish space audit events
        AuditSpaceArg arg =
            AuditSpaceArg.builder().action(AuditSpaceAction.IMPORT_NODE).userId(userId)
                .nodeId(createNodeId).build();
        SpringContextHolder.getApplicationContext().publishEvent(new AuditSpaceEvent(this, arg));
        return ResponseData.success(iNodeService.getNodeInfoByNodeId(spaceId, createNodeId, role));
    }

    /**
<<<<<<< HEAD
     * active node.
     *
     * @param opRo parameters
     * @return Void
=======
     * Record active node.
>>>>>>> 99f80b54
     */
    @PostResource(name = "record active nodes", path = "/active", requiredPermission = false)
    @Operation(summary = "Record active node", description = "node id and view id are not "
        + "required（do not pass means all closed）")
    @Parameter(name = ParamsConstants.SPACE_ID, description = "space id", required = true,
        schema = @Schema(type = "string"), in = ParameterIn.HEADER, example = "spcBrtP3ulTXR")
    public ResponseData<Void> activeSheets(@RequestBody @Valid ActiveSheetsOpRo opRo) {
        Long userId = SessionContext.getUserId();
        String spaceId;
        if (opRo.getNodeId() == null) {
            spaceId = LoginContext.me().getSpaceId();
            userSpaceOpenedSheetCacheService.refresh(userId, spaceId, null);
        } else {
            // The method includes determining whether a node exists.
            spaceId = iNodeService.getSpaceIdByNodeId(opRo.getNodeId());
            OpenedSheet openedSheet =
                OpenedSheet.builder().nodeId(opRo.getNodeId()).viewId(opRo.getViewId())
                    .position(opRo.getPosition()).build();
            userSpaceOpenedSheetCacheService.refresh(userId, spaceId, openedSheet);
        }
        // check if space is spanned
        LoginContext.me().checkAcrossSpace(userId, spaceId);
        // Cache the space activated by the user's last operation
        userActiveSpaceCacheService.save(userId, spaceId);
        return ResponseData.success();
    }

    /**
<<<<<<< HEAD
     * remind notification.
     *
     * @param ro parameters
     * @return Void
=======
     * Remind notification.
>>>>>>> 99f80b54
     */
    @PostResource(name = "Remind notification", path = "/remind", requiredLogin = false)
    @Operation(summary = "Remind notification")
    public ResponseData<Void> remind(@RequestBody @Valid RemindMemberRo ro) {
        Long userId = SessionContext.getUserIdWithoutException();
        // Obtain the space ID. The method includes determining whether the node exists.
        String spaceId = iNodeService.getSpaceIdByNodeId(ro.getNodeId());
        if (StrUtil.isBlank(ro.getLinkId())) {
            // In the space station, check whether it crosses space
            LoginContext.me().getUserSpaceDto(spaceId);
        } else {
            // node sharing
            String shareSpaceId = nodeShareSettingMapper.selectSpaceIdByShareId(ro.getLinkId());
            ExceptionUtil.isNotNull(shareSpaceId, NodeException.SHARE_EXPIRE);
            ExceptionUtil.isTrue(shareSpaceId.equals(spaceId), SpaceException.NOT_IN_SPACE);
        }
        datasheetService.remindMemberRecOp(userId, spaceId, ro);
        return ResponseData.success();
    }

    /**
     * Gets no permission member before remind.
<<<<<<< HEAD
     *
     * @param request request
     * @return MemberBriefInfoVo
     */
    @PostResource(path = "/remind/units/noPermission", requiredPermission = false)
    @ApiOperation(value = "Gets no permission member before remind")
=======
     */
    @PostResource(path = "/remind/units/noPermission", requiredPermission = false)
    @Operation(summary = "Gets no permission member before remind")
>>>>>>> 99f80b54
    public ResponseData<List<MemberBriefInfoVo>> postRemindUnitsNoPermission(
        @RequestBody @Validated RemindUnitsNoPermissionRo request) {

        // Get a list of all members under the organizational unit
        List<Long> allMemberIds = unitService.getMembersIdByUnitIds(request.getUnitIds());
        String nodeId = request.getNodeId();
        // list of member ids without permissions
        List<Long> noPermissionMemberIds = allMemberIds.stream()
            .filter(memberId -> !controlTemplate.hasNodePermission(memberId, nodeId,
                NodePermission.READ_NODE))
            .collect(Collectors.toList());

        return ResponseData.success(memberService.getMemberBriefInfo(noPermissionMemberIds));

    }

    /**
<<<<<<< HEAD
     * check for associated nodes.
     *
     * @param nodeId node id
     * @param viewId view id
     * @param type   node type
     * @return NodeInfo
     */
    @GetResource(path = "/checkRelNode", requiredPermission = false)
    @ApiOperation(value = "check for associated nodes", notes = "permission of the associated node is not required. Scenario: Check whether the view associated mirror before deleting the table.")
    @ApiImplicitParams({
        @ApiImplicitParam(name = "nodeId", value = "node id", required = true, dataTypeClass = String.class, paramType = "query", example = "dstU8Agt2Je9J7AKsv"),
        @ApiImplicitParam(name = "viewId", value = "view id（do not specify full return）", dataTypeClass = String.class, paramType = "query", example = "viwF1CqEW2GxY"),
        @ApiImplicitParam(name = "type", value = "node type（do not specify full return，form:3/mirror:5）", dataTypeClass = Integer.class, paramType = "query", example = "5")
    })
    public ResponseData<List<NodeInfo>> checkRelNode(@RequestParam("nodeId") String nodeId,
                                                     @RequestParam(value = "viewId", required = false)
                                                     String viewId,
                                                     @RequestParam(value = "type", required = false)
                                                     Integer type) {
=======
     * Check for associated nodes.
     */
    @GetResource(path = "/checkRelNode", requiredPermission = false)
    @Operation(summary = "check for associated nodes", description = "permission of the "
        + "associated node is not required. Scenario: Check whether the view associated mirror "
        + "before deleting the table.")
    @Parameters({
        @Parameter(name = "nodeId", description = "node id", required = true, schema =
            @Schema(type = "string"), in = ParameterIn.QUERY, example = "dstU8Agt2Je9J7AKsv"),
        @Parameter(name = "viewId", description = "view id（do not specify full return）",
            schema = @Schema(type = "string"), in = ParameterIn.QUERY, example = "viwF1CqEW2GxY"),
        @Parameter(name = "type", description = "node type（do not specify full "
            + "return，form:3/mirror:5）", schema = @Schema(type = "integer"), in = ParameterIn.QUERY,
            example = "5")
    })
    public ResponseData<List<NodeInfo>> checkRelNode(@RequestParam("nodeId") String nodeId,
        @RequestParam(value = "viewId", required = false) String viewId,
        @RequestParam(value = "type", required = false) Integer type) {
>>>>>>> 99f80b54
        return ResponseData.success(
            iNodeRelService.getRelationNodeInfoByNodeId(nodeId, viewId, null, type));
    }

    /**
     * Get associated node.
<<<<<<< HEAD
     *
     * @param nodeId node id
     * @param viewId view id
     * @param type   node type
     * @return NodeInfo
     */
    @GetResource(path = "/getRelNode", requiredPermission = false)
    @ApiOperation(value = "Get associated node", notes = "This interface requires readable or above permissions of the associated node.Scenario: Open the display columns of form and mirror in the datasheet.")
    @ApiImplicitParams({
        @ApiImplicitParam(name = "nodeId", value = "node id", required = true, dataTypeClass = String.class, paramType = "query", example = "dstU8Agt2Je9J7AKsv"),
        @ApiImplicitParam(name = "viewId", value = "view id（do not specify full return）", dataTypeClass = String.class, paramType = "query", example = "viwF1CqEW2GxY"),
        @ApiImplicitParam(name = "type", value = "node type（do not specify full return，form:3/mirror:5）", dataTypeClass = Integer.class, paramType = "query", example = "5")
    })
    public ResponseData<List<NodeInfo>> getNodeRel(@RequestParam("nodeId") String nodeId,
                                                   @RequestParam(value = "viewId", required = false)
                                                   String viewId,
                                                   @RequestParam(value = "type", required = false)
                                                   Integer type) {
=======
     */
    @GetResource(path = "/getRelNode", requiredPermission = false)
    @Operation(summary = "Get associated node", description = "This interface requires readable "
        + "or above permissions of the associated node.Scenario: Open the display columns of form"
        + " and mirror in the datasheet.")
    @Parameters({
        @Parameter(name = "nodeId", description = "node id", required = true, schema =
            @Schema(type = "string"), in = ParameterIn.QUERY, example = "dstU8Agt2Je9J7AKsv"),
        @Parameter(name = "viewId", description = "view id（do not specify full return）",
            schema = @Schema(type = "string"), in = ParameterIn.QUERY, example = "viwF1CqEW2GxY"),
        @Parameter(name = "type", description = "node type（do not specify full "
            + "return，form:3/mirror:5）", schema = @Schema(type = "integer"), in = ParameterIn.QUERY,
            example = "5")
    })
    public ResponseData<List<NodeInfo>> getNodeRel(@RequestParam("nodeId") String nodeId,
        @RequestParam(value = "viewId", required = false) String viewId,
        @RequestParam(value = "type", required = false) Integer type) {
>>>>>>> 99f80b54
        Long userId = SessionContext.getUserId();
        // The method includes determining whether a node exists.
        String spaceId = iNodeService.getSpaceIdByNodeId(nodeId);
        // The method includes determining whether the user is in this space.
        Long memberId = LoginContext.me().getMemberId(userId, spaceId);
        // check node permissions
        controlTemplate.checkNodePermission(memberId, nodeId, NodePermission.READ_NODE,
            status -> ExceptionUtil.isTrue(status, PermissionException.NODE_OPERATION_DENIED));
        return ResponseData.success(
            iNodeRelService.getRelationNodeInfoByNodeId(nodeId, viewId, memberId, type));
    }

    /**
<<<<<<< HEAD
     * member recent open node list.
     *
     * @return NodeSearchResult
=======
     * Member recent open node list.
>>>>>>> 99f80b54
     */
    @GetResource(path = "/recentList", requiredPermission = false)
    @Operation(summary = "member recent open node list", description = "member recent open node list")
    @Parameter(name = ParamsConstants.SPACE_ID, description = "space id", required = true, schema = @Schema(type = "string"), in = ParameterIn.HEADER, example = "spcyQkKp9XJEl")
    public ResponseData<List<NodeSearchResult>> recentList() {
        String spaceId = LoginContext.me().getSpaceId();
        Long memberId = LoginContext.me().getMemberId();
        List<NodeSearchResult> nodeInfos = iNodeService.recentList(spaceId, memberId);
        return ResponseData.success(nodeInfos);
    }

}<|MERGE_RESOLUTION|>--- conflicted
+++ resolved
@@ -98,19 +98,12 @@
 import com.apitable.workspace.vo.ShowcaseVo;
 import com.apitable.workspace.vo.ShowcaseVo.NodeExtra;
 import com.apitable.workspace.vo.ShowcaseVo.Social;
-<<<<<<< HEAD
-import io.swagger.annotations.Api;
-import io.swagger.annotations.ApiImplicitParam;
-import io.swagger.annotations.ApiImplicitParams;
-import io.swagger.annotations.ApiOperation;
-=======
 import io.swagger.v3.oas.annotations.Operation;
 import io.swagger.v3.oas.annotations.Parameter;
 import io.swagger.v3.oas.annotations.Parameters;
 import io.swagger.v3.oas.annotations.enums.ParameterIn;
 import io.swagger.v3.oas.annotations.media.Schema;
 import io.swagger.v3.oas.annotations.tags.Tag;
->>>>>>> 99f80b54
 import java.io.ByteArrayInputStream;
 import java.io.IOException;
 import java.io.InputStream;
@@ -124,10 +117,6 @@
 import javax.validation.constraints.Min;
 import lombok.extern.slf4j.Slf4j;
 import org.apache.commons.io.IOUtils;
-<<<<<<< HEAD
-import org.springframework.http.MediaType;
-=======
->>>>>>> 99f80b54
 import org.springframework.validation.annotation.Validated;
 import org.springframework.web.bind.annotation.PathVariable;
 import org.springframework.web.bind.annotation.RequestBody;
@@ -136,15 +125,9 @@
 import org.springframework.web.bind.annotation.RestController;
 
 /**
-<<<<<<< HEAD
- * node controller.
- */
-@Api(tags = "Workbench - Node Api")
-=======
  * Workbench - Node Api.
  */
 @Tag(name = "Workbench - Node Api")
->>>>>>> 99f80b54
 @RestController
 @ApiResource(path = "/node")
 @Slf4j
@@ -202,31 +185,6 @@
     private UserActiveSpaceCacheService userActiveSpaceCacheService;
 
     private static final String ROLE_DESC = "<br/>Role Type：<br/>"
-<<<<<<< HEAD
-        +
-        "1.owner can add, edit, move, sort, delete, copy folders in the specified working directory。<br/>"
-        +
-        "2.manager can add, edit, move, sort, delete, and copy folders in the specified working directory.<br/>"
-        +
-        "3.editor can only edit records and views of the data table, but not edit fields<br/>"
-        +
-        "4.readonly can only view the number table, you cannot make any edits and modifications, you can only assign read-only permissions to other members。<br/>";
-
-    /**
-     * search.
-     *
-     * @param keyword   keyword
-     * @param className class name.
-     * @return NodeSearchResult
-     */
-    @GetResource(path = "/search")
-    @ApiOperation(value = "Fuzzy search node", notes =
-        "Enter the search term to search for the node of the working directory." + ROLE_DESC)
-    @ApiImplicitParams({
-        @ApiImplicitParam(name = ParamsConstants.SPACE_ID, value = "space id", required = true, dataTypeClass = String.class, paramType = "header", example = "spcyQkKp9XJEl"),
-        @ApiImplicitParam(name = "className", value = "highlight style", dataTypeClass = String.class, paramType = "query", example = "highLight"),
-        @ApiImplicitParam(name = "keyword", value = "keyword", required = true, dataTypeClass = String.class, paramType = "query", example = "datasheet")
-=======
         + "1.owner can add, edit, move, sort, delete, copy folders in the specified working "
         + "directory。<br/>"
         + "2.manager can add, edit, move, sort, delete, and copy folders in the specified working "
@@ -248,7 +206,6 @@
             @Schema(type = "string"), in = ParameterIn.QUERY, example = "highLight"),
         @Parameter(name = "keyword", description = "keyword", required = true, schema =
             @Schema(type = "string"), in = ParameterIn.QUERY, example = "datasheet")
->>>>>>> 99f80b54
     })
     public ResponseData<List<NodeSearchResult>> searchNode(
         @RequestParam(name = "keyword") String keyword,
@@ -263,19 +220,6 @@
     }
 
     /**
-<<<<<<< HEAD
-     * node tree list.
-     *
-     * @param depth depth.
-     * @return NodeInfoTreeVo
-     */
-    @GetResource(path = "/tree")
-    @ApiOperation(value = "Query tree node", notes =
-        "Query the node tree of workbench, restricted to two levels." + ROLE_DESC)
-    @ApiImplicitParams({
-        @ApiImplicitParam(name = ParamsConstants.SPACE_ID, value = "space id", required = true, dataTypeClass = String.class, paramType = "header", example = "spcyQkKp9XJEl"),
-        @ApiImplicitParam(name = "depth", value = "tree depth, we can specify the query depth, maximum 2 layers depth.", dataTypeClass = Integer.class, paramType = "query", example = "2")
-=======
      * Query tree node.
      */
     @GetResource(path = "/tree")
@@ -287,7 +231,6 @@
         @Parameter(name = "depth", description = "tree depth, we can specify the query depth, "
             + "maximum 2 layers depth.", schema = @Schema(type = "integer"), in = ParameterIn.QUERY,
             example = "2")
->>>>>>> 99f80b54
     })
     public ResponseData<NodeInfoTreeVo> getTree(
         @RequestParam(name = "depth", defaultValue = "2") @Valid @Min(0) @Max(2) Integer depth) {
@@ -299,24 +242,6 @@
     }
 
     /**
-<<<<<<< HEAD
-     * node list.
-     *
-     * @param type type.
-     * @param role role.
-     * @return NodeInfo
-     */
-    @GetResource(path = "/list")
-    @ApiOperation(value = "Get nodes of the specified type", notes = "scenario: query an existing dashboard")
-    @ApiImplicitParams({
-        @ApiImplicitParam(name = ParamsConstants.SPACE_ID, value = "space id", required = true, paramType = "header", dataTypeClass = String.class, example = "spczJrh2i3tLW"),
-        @ApiImplicitParam(name = "type", value = "node type", required = true, dataTypeClass = Integer.class, paramType = "query", example = "2"),
-        @ApiImplicitParam(name = "role", value = "role（manageable by default）", dataTypeClass = String.class, paramType = "query", example = "manager")
-    })
-    public ResponseData<List<NodeInfo>> list(@RequestParam(value = "type") Integer type,
-                                             @RequestParam(value = "role", required = false, defaultValue = "manager")
-                                             String role) {
-=======
      * Get nodes of the specified type.
      */
     @GetResource(path = "/list")
@@ -332,7 +257,6 @@
     })
     public ResponseData<List<NodeInfo>> list(@RequestParam(value = "type") Integer type,
         @RequestParam(value = "role", required = false, defaultValue = "manager") String role) {
->>>>>>> 99f80b54
         String spaceId = LoginContext.me().getSpaceId();
         Long memberId = LoginContext.me().getMemberId();
         List<String> nodeIds = iNodeService.getNodeIdBySpaceIdAndType(spaceId, type);
@@ -354,16 +278,6 @@
     }
 
     /**
-<<<<<<< HEAD
-     * node info.
-     *
-     * @param nodeIds node ids
-     * @return NodeInfoVo
-     */
-    @GetResource(path = "/get", requiredPermission = false)
-    @ApiOperation(value = "Query nodes", notes = "obtain information about the node " + ROLE_DESC)
-    @ApiImplicitParam(name = "nodeIds", value = "node ids", required = true, dataTypeClass = String.class, paramType = "query", example = "nodRTGSy43DJ9,nodRTGSy43DJ9")
-=======
      * Query nodes.
      */
     @GetResource(path = "/get", requiredPermission = false)
@@ -371,7 +285,6 @@
         + ROLE_DESC)
     @Parameter(name = "nodeIds", description = "node ids", required = true, schema =
         @Schema(type = "string"), in = ParameterIn.QUERY, example = "nodRTGSy43DJ9,nodRTGSy43DJ9")
->>>>>>> 99f80b54
     public ResponseData<List<NodeInfoVo>> getByNodeId(
         @RequestParam("nodeIds") List<String> nodeIds) {
         // Obtain the space ID. The method includes determining whether the node exists.
@@ -382,23 +295,6 @@
     }
 
     /**
-<<<<<<< HEAD
-     * folder showcase.
-     *
-     * @param nodeId  node id
-     * @param shareId share id
-     * @return ShowcaseVo
-     */
-    @GetResource(path = "/showcase", requiredLogin = false)
-    @ApiOperation(value = "Folder preview", notes = "Nodes that are not in the center of the template, make cross-space judgments.")
-    @ApiImplicitParams({
-        @ApiImplicitParam(name = "nodeId", value = "node id", required = true, dataTypeClass = String.class, paramType = "query", example = "nodRTGSy43DJ9"),
-        @ApiImplicitParam(name = "shareId", value = "share id", dataTypeClass = String.class, paramType = "query", example = "shrRTGSy43DJ9")
-    })
-    public ResponseData<ShowcaseVo> showcase(@RequestParam("nodeId") String nodeId,
-                                             @RequestParam(value = "shareId", required = false)
-                                             String shareId) {
-=======
      * Folder preview.
      */
     @GetResource(path = "/showcase", requiredLogin = false)
@@ -412,7 +308,6 @@
     })
     public ResponseData<ShowcaseVo> showcase(@RequestParam("nodeId") String nodeId,
         @RequestParam(value = "shareId", required = false) String shareId) {
->>>>>>> 99f80b54
         // Obtain the node entity. The method includes determining whether the node exists.
         NodeEntity node = iNodeService.getByNodeId(nodeId);
         ControlRole role;
@@ -434,14 +329,9 @@
                 Long memberId = LoginContext.me().getUserSpaceDto(node.getSpaceId()).getMemberId();
                 role = controlTemplate.fetchNodeRole(memberId, nodeId);
                 // query whether the node is favorite
-<<<<<<< HEAD
-                nodeFavorite = SqlTool.retCount(
-                    nodeFavoriteMapper.countByMemberIdAndNodeId(memberId, nodeId)) > 0;
-=======
                 nodeFavorite =
                     SqlTool.retCount(nodeFavoriteMapper.countByMemberIdAndNodeId(memberId, nodeId))
                         > 0;
->>>>>>> 99f80b54
             }
         } else {
             role = ControlRoleManager.parseNodeRole(Node.TEMPLATE_VISITOR);
@@ -472,21 +362,11 @@
     }
 
     /**
-<<<<<<< HEAD
-     * window.
-     *
-     * @param nodeId node id
-     * @return NodeInfoWindowVo
-     */
-    @GetResource(path = "/window", requiredPermission = false)
-    @ApiOperation(value = "Node info window", notes = "Nodes that are not in the center of the template, make spatial judgments.")
-=======
      * Node info window.
      */
     @GetResource(path = "/window", requiredPermission = false)
     @Operation(summary = "Node info window", description = "Nodes that are not in the center of "
         + "the template, make spatial judgments.")
->>>>>>> 99f80b54
     public ResponseData<NodeInfoWindowVo> showNodeInfoWindow(
         @RequestParam("nodeId") String nodeId) {
         // The method includes determining whether the user is in this space.
@@ -502,17 +382,6 @@
     }
 
     /**
-<<<<<<< HEAD
-     * parents info.
-     *
-     * @param nodeId node id
-     * @return NodePathVo
-     */
-    @GetResource(path = "/parents", requiredPermission = false)
-    @ApiOperation(value = "Get parent nodes", notes =
-        "Gets a list of all parent nodes of the specified node " + ROLE_DESC)
-    @ApiImplicitParam(name = "nodeId", value = "node id", required = true, dataTypeClass = String.class, paramType = "query", example = "nodRTGSy43DJ9")
-=======
      * Get parent nodes.
      */
     @GetResource(path = "/parents", requiredPermission = false)
@@ -520,7 +389,6 @@
         "Gets a list of all parent nodes of the specified node " + ROLE_DESC)
     @Parameter(name = "nodeId", description = "node id", required = true, schema =
         @Schema(type = "string"), in = ParameterIn.QUERY, example = "nodRTGSy43DJ9")
->>>>>>> 99f80b54
     public ResponseData<List<NodePathVo>> getParentNodes(
         @RequestParam(name = "nodeId") String nodeId) {
         // The method includes determining whether a node exists.
@@ -532,21 +400,6 @@
     }
 
     /**
-<<<<<<< HEAD
-     * children list.
-     *
-     * @param nodeId   node id
-     * @param nodeType node type
-     * @return NodeInfoVo
-     */
-    @GetResource(path = "/children", requiredPermission = false)
-    @ApiOperation(value = "Get child nodes", notes =
-        "Obtain the list of child nodes of the specified node. The nodes are classified into folders or datasheet by type "
-            + ROLE_DESC)
-    @ApiImplicitParams({
-        @ApiImplicitParam(name = "nodeId", value = "node id", required = true, dataTypeClass = String.class, paramType = "query", example = "nodRTGSy43DJ9"),
-        @ApiImplicitParam(name = "nodeType", value = "node type 1:folder,2:datasheet", dataTypeClass = Integer.class, paramType = "query", example = "1")
-=======
      * Get child nodes.
      */
     @GetResource(path = "/children", requiredPermission = false)
@@ -559,7 +412,6 @@
             @Schema(type = "string"), in = ParameterIn.QUERY, example = "nodRTGSy43DJ9"),
         @Parameter(name = "nodeType", description = "node type 1:folder,2:datasheet",
             schema = @Schema(type = "integer"), in = ParameterIn.QUERY, example = "1")
->>>>>>> 99f80b54
     })
     public ResponseData<List<NodeInfoVo>> getNodeChildrenList(
         @RequestParam(name = "nodeId") String nodeId,
@@ -578,14 +430,7 @@
     }
 
     /**
-<<<<<<< HEAD
-     * node position.
-     *
-     * @param nodeId node id
-     * @return NodeInfoTreeVo
-=======
      * Position node.
->>>>>>> 99f80b54
      */
     @GetResource(path = "/position/{nodeId}", requiredPermission = false)
     @Operation(summary = "Position node", description = "node in must " + ROLE_DESC)
@@ -604,18 +449,6 @@
     }
 
     /**
-<<<<<<< HEAD
-     * create node.
-     *
-     * @param nodeOpRo parameters
-     * @return NodeInfoVo
-     */
-    @Notification(templateId = NotificationTemplateId.NODE_CREATE)
-    @PostResource(path = "/create", requiredPermission = false)
-    @ApiOperation(value = "Create child node", notes = "create a new node under the node"
-        + ROLE_DESC)
-    @ApiImplicitParam(name = ParamsConstants.PLAYER_SOCKET_ID, value = "user socket id", dataTypeClass = String.class, paramType = "header", example = "QkKp9XJEl")
-=======
      * Create child node.
      */
     @Notification(templateId = NotificationTemplateId.NODE_CREATE)
@@ -624,7 +457,6 @@
         + ROLE_DESC)
     @Parameter(name = ParamsConstants.PLAYER_SOCKET_ID, description = "user socket id",
         schema = @Schema(type = "string"), in = ParameterIn.HEADER, example = "QkKp9XJEl")
->>>>>>> 99f80b54
     public ResponseData<NodeInfoVo> create(@RequestBody @Valid NodeOpRo nodeOpRo) {
         Long userId = SessionContext.getUserId();
         // The method includes determining whether a node exists.
@@ -638,12 +470,8 @@
         ControlRole role = controlTemplate.fetchNodeRole(memberId, nodeOpRo.getParentId());
         ExceptionUtil.isTrue(role.hasPermission(NodePermission.CREATE_NODE),
             PermissionException.NODE_OPERATION_DENIED);
-<<<<<<< HEAD
-        // Check whether the source tables of form and mirror exist and whether they have the specified operation permissions.
-=======
         // Check whether the source tables of form and mirror exist and whether they have the
         // specified operation permissions.
->>>>>>> 99f80b54
         iNodeService.checkSourceDatasheet(spaceId, memberId, nodeOpRo.getType(),
             nodeOpRo.getExtra());
         String nodeId = iNodeService.createNode(userId, spaceId, nodeOpRo);
@@ -657,29 +485,6 @@
     }
 
     /**
-<<<<<<< HEAD
-     * update node.
-     *
-     * @param nodeId   node id
-     * @param nodeOpRo parameters
-     * @return NodeInfoVo
-     */
-    @Notification(templateId = NotificationTemplateId.NODE_UPDATE)
-    @PostResource(path = "/update/{nodeId}", requiredPermission = false)
-    @ApiOperation(value = "Edit node", notes = "node id must. name, icon is not required"
-        + ROLE_DESC)
-    @ApiImplicitParams({
-        @ApiImplicitParam(name = "nodeId", value = "node id", required = true, dataTypeClass = String.class, paramType = "path", example = "nodRTGSy43DJ9"),
-        @ApiImplicitParam(name = ParamsConstants.PLAYER_SOCKET_ID, value = "user socket id", dataTypeClass = String.class, paramType = "header", example = "QkKp9XJEl")
-    })
-    public ResponseData<NodeInfoVo> update(@PathVariable("nodeId") String nodeId,
-                                           @RequestBody @Valid NodeUpdateOpRo nodeOpRo) {
-        ExceptionUtil.isTrue(
-            StrUtil.isNotBlank(nodeOpRo.getNodeName()) || ObjectUtil.isNotNull(nodeOpRo.getIcon())
-                || ObjectUtil.isNotNull(nodeOpRo.getCover())
-                || ObjectUtil.isNotNull(nodeOpRo.getShowRecordHistory()),
-            ParameterException.NO_ARG);
-=======
      * Edit node.
      */
     @Notification(templateId = NotificationTemplateId.NODE_UPDATE)
@@ -698,7 +503,6 @@
             StrUtil.isNotBlank(nodeOpRo.getNodeName()) || ObjectUtil.isNotNull(nodeOpRo.getIcon())
                 || ObjectUtil.isNotNull(nodeOpRo.getCover()) || ObjectUtil.isNotNull(
                 nodeOpRo.getShowRecordHistory()), ParameterException.NO_ARG);
->>>>>>> 99f80b54
         Long userId = SessionContext.getUserId();
         // The method includes determining whether a node exists.
         String spaceId = iNodeService.getSpaceIdByNodeId(nodeId);
@@ -715,14 +519,7 @@
     }
 
     /**
-<<<<<<< HEAD
-     * update node description.
-     *
-     * @param opRo parameters
-     * @return void
-=======
      * Update node description.
->>>>>>> 99f80b54
      */
     @Notification(templateId = NotificationTemplateId.NODE_UPDATE_DESC)
     @PostResource(path = "/updateDesc", requiredPermission = false)
@@ -748,19 +545,6 @@
     }
 
     /**
-<<<<<<< HEAD
-     * move mode.
-     *
-     * @param nodeOpRo parameters
-     * @return NodeInfoVo
-     */
-    @Notification(templateId = NotificationTemplateId.NODE_MOVE)
-    @PostResource(path = "/move")
-    @ApiOperation(value = "Move node", notes = "Node ID and parent node ID are required, and pre Node Id is not required.")
-    @ApiImplicitParams({
-        @ApiImplicitParam(name = ParamsConstants.SPACE_ID, value = "space id", required = true, dataTypeClass = String.class, paramType = "header", example = "spcyQkKp9XJEl"),
-        @ApiImplicitParam(name = ParamsConstants.PLAYER_SOCKET_ID, value = "user socket id", dataTypeClass = String.class, paramType = "header", example = "QkKp9XJEl")
-=======
      * Move node.
      */
     @Notification(templateId = NotificationTemplateId.NODE_MOVE)
@@ -772,7 +556,6 @@
             schema = @Schema(type = "string"), in = ParameterIn.HEADER, example = "spcyQkKp9XJEl"),
         @Parameter(name = ParamsConstants.PLAYER_SOCKET_ID, description = "user socket id",
             schema = @Schema(type = "string"), in = ParameterIn.HEADER, example = "QkKp9XJEl")
->>>>>>> 99f80b54
     })
     public ResponseData<List<NodeInfoVo>> move(@RequestBody @Valid NodeMoveOpRo nodeOpRo) {
         Long memberId = LoginContext.me().getMemberId();
@@ -809,24 +592,11 @@
     }
 
     /**
-<<<<<<< HEAD
-     * delete node.
-     *
-     * @param nodeId node id
-     * @return void
-=======
      * Delete node.
->>>>>>> 99f80b54
      */
     @Notification(templateId = NotificationTemplateId.NODE_DELETE)
     @PostResource(path = "/delete/{nodeId}", method = {RequestMethod.DELETE,
         RequestMethod.POST}, requiredPermission = false)
-<<<<<<< HEAD
-    @ApiOperation(value = "Delete node", notes = "You can pass in an ID array and delete multiple nodes.")
-    @ApiImplicitParams({
-        @ApiImplicitParam(name = "nodeId", value = "node id", required = true, dataTypeClass = String.class, paramType = "path", example = "nodRTGSy43DJ9"),
-        @ApiImplicitParam(name = ParamsConstants.PLAYER_SOCKET_ID, value = "user socket id", dataTypeClass = String.class, paramType = "header", example = "QkKp9XJEl")
-=======
     @Operation(summary = "Delete node", description = "You can pass in an ID array and delete "
         + "multiple nodes.")
     @Parameters({
@@ -834,7 +604,6 @@
             @Schema(type = "string"), in = ParameterIn.PATH, example = "nodRTGSy43DJ9"),
         @Parameter(name = ParamsConstants.PLAYER_SOCKET_ID, description = "user socket id",
             schema = @Schema(type = "string"), in = ParameterIn.HEADER, example = "QkKp9XJEl")
->>>>>>> 99f80b54
     })
     public ResponseData<Void> delete(@PathVariable("nodeId") String nodeId) {
         // The method includes determining whether a node exists.
@@ -855,14 +624,7 @@
     }
 
     /**
-<<<<<<< HEAD
-     * copy node.
-     *
-     * @param nodeOpRo parameters
-     * @return NodeInfoVo
-=======
      * Copy node.
->>>>>>> 99f80b54
      */
     @Notification(templateId = NotificationTemplateId.NODE_CREATE)
     @PostResource(path = "/copy", requiredPermission = false)
@@ -902,25 +664,6 @@
     }
 
     /**
-<<<<<<< HEAD
-     * export node.
-     *
-     * @param nodeId   node id
-     * @param saveData whether save data
-     * @param password password
-     */
-    @GetResource(path = "/exportBundle", requiredPermission = false)
-    @ApiOperation(value = "Export Bundle")
-    @ApiImplicitParams({
-        @ApiImplicitParam(name = "nodeId", value = "node id", required = true, dataTypeClass = String.class, paramType = "query", example = "fod8mXUeiXyVo"),
-        @ApiImplicitParam(name = "saveData", value = "whether to retain data", dataTypeClass = Boolean.class, paramType = "query", example = "true"),
-        @ApiImplicitParam(name = "password", value = "encrypted password", dataTypeClass = String.class, paramType = "query", example = "qwer1234")
-    })
-    public void exportBundle(@RequestParam("nodeId") String nodeId,
-                             @RequestParam(value = "saveData", required = false, defaultValue = "true")
-                             Boolean saveData,
-                             @RequestParam(value = "password", required = false) String password) {
-=======
      * Export Bundle.
      */
     @GetResource(path = "/exportBundle", requiredPermission = false)
@@ -936,7 +679,6 @@
     public void exportBundle(@RequestParam("nodeId") String nodeId,
         @RequestParam(value = "saveData", required = false, defaultValue = "true") Boolean saveData,
         @RequestParam(value = "password", required = false) String password) {
->>>>>>> 99f80b54
         Long userId = SessionContext.getUserId();
         // The method includes determining whether a node exists.
         String spaceId = iNodeService.getSpaceIdByNodeId(nodeId);
@@ -953,14 +695,7 @@
     }
 
     /**
-<<<<<<< HEAD
-     * analyze bundle.
-     *
-     * @param opRo parameters
-     * @return Void
-=======
      * Analyze Bundle.
->>>>>>> 99f80b54
      */
     @PostResource(path = "/analyzeBundle", requiredLogin = false)
     @Operation(summary = "Analyze Bundle", description = "The front node is saved in the first "
@@ -988,15 +723,7 @@
     }
 
     /**
-<<<<<<< HEAD
-     * import excel.
-     *
-     * @param data data
-     * @return NodeInfoVo
-     * @throws IOException exception
-=======
      * Import excel.
->>>>>>> 99f80b54
      */
     @Notification(templateId = NotificationTemplateId.NODE_CREATE)
     @PostResource(path = "/import", requiredPermission = false)
@@ -1056,14 +783,7 @@
     }
 
     /**
-<<<<<<< HEAD
-     * active node.
-     *
-     * @param opRo parameters
-     * @return Void
-=======
      * Record active node.
->>>>>>> 99f80b54
      */
     @PostResource(name = "record active nodes", path = "/active", requiredPermission = false)
     @Operation(summary = "Record active node", description = "node id and view id are not "
@@ -1092,14 +812,7 @@
     }
 
     /**
-<<<<<<< HEAD
-     * remind notification.
-     *
-     * @param ro parameters
-     * @return Void
-=======
      * Remind notification.
->>>>>>> 99f80b54
      */
     @PostResource(name = "Remind notification", path = "/remind", requiredLogin = false)
     @Operation(summary = "Remind notification")
@@ -1122,18 +835,9 @@
 
     /**
      * Gets no permission member before remind.
-<<<<<<< HEAD
-     *
-     * @param request request
-     * @return MemberBriefInfoVo
-     */
-    @PostResource(path = "/remind/units/noPermission", requiredPermission = false)
-    @ApiOperation(value = "Gets no permission member before remind")
-=======
      */
     @PostResource(path = "/remind/units/noPermission", requiredPermission = false)
     @Operation(summary = "Gets no permission member before remind")
->>>>>>> 99f80b54
     public ResponseData<List<MemberBriefInfoVo>> postRemindUnitsNoPermission(
         @RequestBody @Validated RemindUnitsNoPermissionRo request) {
 
@@ -1151,27 +855,6 @@
     }
 
     /**
-<<<<<<< HEAD
-     * check for associated nodes.
-     *
-     * @param nodeId node id
-     * @param viewId view id
-     * @param type   node type
-     * @return NodeInfo
-     */
-    @GetResource(path = "/checkRelNode", requiredPermission = false)
-    @ApiOperation(value = "check for associated nodes", notes = "permission of the associated node is not required. Scenario: Check whether the view associated mirror before deleting the table.")
-    @ApiImplicitParams({
-        @ApiImplicitParam(name = "nodeId", value = "node id", required = true, dataTypeClass = String.class, paramType = "query", example = "dstU8Agt2Je9J7AKsv"),
-        @ApiImplicitParam(name = "viewId", value = "view id（do not specify full return）", dataTypeClass = String.class, paramType = "query", example = "viwF1CqEW2GxY"),
-        @ApiImplicitParam(name = "type", value = "node type（do not specify full return，form:3/mirror:5）", dataTypeClass = Integer.class, paramType = "query", example = "5")
-    })
-    public ResponseData<List<NodeInfo>> checkRelNode(@RequestParam("nodeId") String nodeId,
-                                                     @RequestParam(value = "viewId", required = false)
-                                                     String viewId,
-                                                     @RequestParam(value = "type", required = false)
-                                                     Integer type) {
-=======
      * Check for associated nodes.
      */
     @GetResource(path = "/checkRelNode", requiredPermission = false)
@@ -1190,33 +873,12 @@
     public ResponseData<List<NodeInfo>> checkRelNode(@RequestParam("nodeId") String nodeId,
         @RequestParam(value = "viewId", required = false) String viewId,
         @RequestParam(value = "type", required = false) Integer type) {
->>>>>>> 99f80b54
         return ResponseData.success(
             iNodeRelService.getRelationNodeInfoByNodeId(nodeId, viewId, null, type));
     }
 
     /**
      * Get associated node.
-<<<<<<< HEAD
-     *
-     * @param nodeId node id
-     * @param viewId view id
-     * @param type   node type
-     * @return NodeInfo
-     */
-    @GetResource(path = "/getRelNode", requiredPermission = false)
-    @ApiOperation(value = "Get associated node", notes = "This interface requires readable or above permissions of the associated node.Scenario: Open the display columns of form and mirror in the datasheet.")
-    @ApiImplicitParams({
-        @ApiImplicitParam(name = "nodeId", value = "node id", required = true, dataTypeClass = String.class, paramType = "query", example = "dstU8Agt2Je9J7AKsv"),
-        @ApiImplicitParam(name = "viewId", value = "view id（do not specify full return）", dataTypeClass = String.class, paramType = "query", example = "viwF1CqEW2GxY"),
-        @ApiImplicitParam(name = "type", value = "node type（do not specify full return，form:3/mirror:5）", dataTypeClass = Integer.class, paramType = "query", example = "5")
-    })
-    public ResponseData<List<NodeInfo>> getNodeRel(@RequestParam("nodeId") String nodeId,
-                                                   @RequestParam(value = "viewId", required = false)
-                                                   String viewId,
-                                                   @RequestParam(value = "type", required = false)
-                                                   Integer type) {
-=======
      */
     @GetResource(path = "/getRelNode", requiredPermission = false)
     @Operation(summary = "Get associated node", description = "This interface requires readable "
@@ -1234,7 +896,6 @@
     public ResponseData<List<NodeInfo>> getNodeRel(@RequestParam("nodeId") String nodeId,
         @RequestParam(value = "viewId", required = false) String viewId,
         @RequestParam(value = "type", required = false) Integer type) {
->>>>>>> 99f80b54
         Long userId = SessionContext.getUserId();
         // The method includes determining whether a node exists.
         String spaceId = iNodeService.getSpaceIdByNodeId(nodeId);
@@ -1248,13 +909,7 @@
     }
 
     /**
-<<<<<<< HEAD
-     * member recent open node list.
-     *
-     * @return NodeSearchResult
-=======
      * Member recent open node list.
->>>>>>> 99f80b54
      */
     @GetResource(path = "/recentList", requiredPermission = false)
     @Operation(summary = "member recent open node list", description = "member recent open node list")
