/*
 * APITable <https://github.com/apitable/apitable>
 * Copyright (C) 2022 APITable Ltd. <https://apitable.com>
 *
 * This program is free software: you can redistribute it and/or modify
 * it under the terms of the GNU Affero General Public License as published by
 * the Free Software Foundation, either version 3 of the License, or
 * (at your option) any later version.
 *
 * This program is distributed in the hope that it will be useful,
 * but WITHOUT ANY WARRANTY; without even the implied warranty of
 * MERCHANTABILITY or FITNESS FOR A PARTICULAR PURPOSE.  See the
 * GNU Affero General Public License for more details.
 *
 * You should have received a copy of the GNU Affero General Public License
 * along with this program.  If not, see <http://www.gnu.org/licenses/>.
 */

package com.apitable.internal.controller;

import com.apitable.control.annotation.ThirdPartControl;
<<<<<<< HEAD
=======
import com.apitable.control.facede.ControlThirdPartServiceFacade;
>>>>>>> 99f80b54
import com.apitable.core.support.ResponseData;
import com.apitable.internal.ro.InternalPermissionRo;
import com.apitable.internal.service.IPermissionService;
import com.apitable.shared.component.scanner.annotation.ApiResource;
import com.apitable.shared.component.scanner.annotation.GetResource;
import com.apitable.shared.component.scanner.annotation.PostResource;
import com.apitable.shared.context.SessionContext;
import com.apitable.workspace.service.INodeService;
import com.apitable.workspace.vo.DatasheetPermissionView;
<<<<<<< HEAD
import io.swagger.annotations.Api;
import io.swagger.annotations.ApiImplicitParam;
import io.swagger.annotations.ApiImplicitParams;
import io.swagger.annotations.ApiOperation;
=======
import io.swagger.v3.oas.annotations.Operation;
import io.swagger.v3.oas.annotations.Parameter;
import io.swagger.v3.oas.annotations.Parameters;
import io.swagger.v3.oas.annotations.enums.ParameterIn;
import io.swagger.v3.oas.annotations.media.Schema;
import io.swagger.v3.oas.annotations.tags.Tag;
>>>>>>> 99f80b54
import java.util.ArrayList;
import java.util.Collections;
import java.util.List;
import javax.annotation.Resource;
import javax.validation.Valid;
import org.springframework.web.bind.annotation.PathVariable;
import org.springframework.web.bind.annotation.RequestBody;
import org.springframework.web.bind.annotation.RequestParam;
import org.springframework.web.bind.annotation.RestController;

/**
<<<<<<< HEAD
 * internal node permission controller.
=======
 * Internal Service - Node Permission Interface.
>>>>>>> 99f80b54
 */
@RestController
@ApiResource(path = "/internal")
@Tag(name = "Internal Service - Node Permission Interface")
public class InternalNodePermissionController {

    @Resource
    private IPermissionService iPermissionService;
    @Resource
    private INodeService iNodeService;

    /**
<<<<<<< HEAD
     * node permission.
     *
     * @param nodeId  node id
     * @param shareId share id
     * @return {@link DatasheetPermissionView}
     */
    @GetResource(path = "/node/{nodeId}/permission", requiredPermission = false)
    @ApiOperation(value = "Get Node permission")
    @ApiImplicitParams({
        @ApiImplicitParam(name = "nodeId", value = "Node ID", required = true, dataTypeClass = String.class, paramType = "path", example = "dstCgcfixAKyeeNsaP"),
        @ApiImplicitParam(name = "shareId", value = "Share ID", dataTypeClass = String.class, paramType = "query", example = "shrFPXT8qnyFJglX6elJi")
=======
     * Get Node permission.
     */
    @GetResource(path = "/node/{nodeId}/permission", requiredPermission = false)
    @Operation(summary = "Get Node permission")
    @Parameters({
        @Parameter(name = "nodeId", description = "Node ID", required = true, schema = @Schema
            (type = "string"), in = ParameterIn.PATH, example = "dstCgcfixAKyeeNsaP"),
        @Parameter(name = "shareId", description = "Share ID", schema = @Schema(type = "string"),
            in = ParameterIn.QUERY, example = "shrFPXT8qnyFJglX6elJi")
>>>>>>> 99f80b54
    })
    @ThirdPartControl()
    public ResponseData<DatasheetPermissionView> getNodePermission(
        @PathVariable("nodeId") String nodeId,
        @RequestParam(value = "shareId", required = false) String shareId) {
        Long userId = SessionContext.getUserId();
        List<DatasheetPermissionView> views =
            iPermissionService.getDatasheetPermissionView(userId, Collections.singletonList(nodeId),
                shareId);
<<<<<<< HEAD
        DatasheetPermissionView view = views.stream().findFirst().orElse(null);
=======
        DatasheetPermissionView view =
            controlThirdPartServiceFacade.getNodePermission(views.stream().findFirst().orElse(null),
                nodeId, userId);
>>>>>>> 99f80b54
        return ResponseData.success(view);
    }

    /**
<<<<<<< HEAD
     * query multi node permissions.
     *
     * @param data data
     * @return list of {@link DatasheetPermissionView}
     */
    @PostResource(path = "/node/permission", requiredPermission = false)
    @ApiOperation(value = "Get permission set for multiple nodes")
=======
     * Get permission set for multiple nodes.
     */
    @PostResource(path = "/node/permission", requiredPermission = false)
    @Operation(summary = "Get permission set for multiple nodes")
>>>>>>> 99f80b54
    public ResponseData<List<DatasheetPermissionView>> getMultiNodePermissions(
        @RequestBody @Valid InternalPermissionRo data) {
        Long userId = SessionContext.getUserId();
        // Filter non-existing nodes to prevent subsequent exceptions from being thrown
        List<String> existNodeIds = iNodeService.getExistNodeIdsBySelf(data.getNodeIds());
        if (existNodeIds.isEmpty()) {
            return ResponseData.success(new ArrayList<>());
        }
        return ResponseData.success(
            iPermissionService.getDatasheetPermissionView(userId, existNodeIds, data.getShareId()));
    }

}<|MERGE_RESOLUTION|>--- conflicted
+++ resolved
@@ -19,10 +19,7 @@
 package com.apitable.internal.controller;
 
 import com.apitable.control.annotation.ThirdPartControl;
-<<<<<<< HEAD
-=======
 import com.apitable.control.facede.ControlThirdPartServiceFacade;
->>>>>>> 99f80b54
 import com.apitable.core.support.ResponseData;
 import com.apitable.internal.ro.InternalPermissionRo;
 import com.apitable.internal.service.IPermissionService;
@@ -32,19 +29,12 @@
 import com.apitable.shared.context.SessionContext;
 import com.apitable.workspace.service.INodeService;
 import com.apitable.workspace.vo.DatasheetPermissionView;
-<<<<<<< HEAD
-import io.swagger.annotations.Api;
-import io.swagger.annotations.ApiImplicitParam;
-import io.swagger.annotations.ApiImplicitParams;
-import io.swagger.annotations.ApiOperation;
-=======
 import io.swagger.v3.oas.annotations.Operation;
 import io.swagger.v3.oas.annotations.Parameter;
 import io.swagger.v3.oas.annotations.Parameters;
 import io.swagger.v3.oas.annotations.enums.ParameterIn;
 import io.swagger.v3.oas.annotations.media.Schema;
 import io.swagger.v3.oas.annotations.tags.Tag;
->>>>>>> 99f80b54
 import java.util.ArrayList;
 import java.util.Collections;
 import java.util.List;
@@ -56,11 +46,7 @@
 import org.springframework.web.bind.annotation.RestController;
 
 /**
-<<<<<<< HEAD
- * internal node permission controller.
-=======
  * Internal Service - Node Permission Interface.
->>>>>>> 99f80b54
  */
 @RestController
 @ApiResource(path = "/internal")
@@ -73,19 +59,6 @@
     private INodeService iNodeService;
 
     /**
-<<<<<<< HEAD
-     * node permission.
-     *
-     * @param nodeId  node id
-     * @param shareId share id
-     * @return {@link DatasheetPermissionView}
-     */
-    @GetResource(path = "/node/{nodeId}/permission", requiredPermission = false)
-    @ApiOperation(value = "Get Node permission")
-    @ApiImplicitParams({
-        @ApiImplicitParam(name = "nodeId", value = "Node ID", required = true, dataTypeClass = String.class, paramType = "path", example = "dstCgcfixAKyeeNsaP"),
-        @ApiImplicitParam(name = "shareId", value = "Share ID", dataTypeClass = String.class, paramType = "query", example = "shrFPXT8qnyFJglX6elJi")
-=======
      * Get Node permission.
      */
     @GetResource(path = "/node/{nodeId}/permission", requiredPermission = false)
@@ -95,7 +68,6 @@
             (type = "string"), in = ParameterIn.PATH, example = "dstCgcfixAKyeeNsaP"),
         @Parameter(name = "shareId", description = "Share ID", schema = @Schema(type = "string"),
             in = ParameterIn.QUERY, example = "shrFPXT8qnyFJglX6elJi")
->>>>>>> 99f80b54
     })
     @ThirdPartControl()
     public ResponseData<DatasheetPermissionView> getNodePermission(
@@ -105,31 +77,15 @@
         List<DatasheetPermissionView> views =
             iPermissionService.getDatasheetPermissionView(userId, Collections.singletonList(nodeId),
                 shareId);
-<<<<<<< HEAD
         DatasheetPermissionView view = views.stream().findFirst().orElse(null);
-=======
-        DatasheetPermissionView view =
-            controlThirdPartServiceFacade.getNodePermission(views.stream().findFirst().orElse(null),
-                nodeId, userId);
->>>>>>> 99f80b54
         return ResponseData.success(view);
     }
 
     /**
-<<<<<<< HEAD
-     * query multi node permissions.
-     *
-     * @param data data
-     * @return list of {@link DatasheetPermissionView}
-     */
-    @PostResource(path = "/node/permission", requiredPermission = false)
-    @ApiOperation(value = "Get permission set for multiple nodes")
-=======
      * Get permission set for multiple nodes.
      */
     @PostResource(path = "/node/permission", requiredPermission = false)
     @Operation(summary = "Get permission set for multiple nodes")
->>>>>>> 99f80b54
     public ResponseData<List<DatasheetPermissionView>> getMultiNodePermissions(
         @RequestBody @Valid InternalPermissionRo data) {
         Long userId = SessionContext.getUserId();
